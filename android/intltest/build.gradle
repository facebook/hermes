--- conflicted
+++ resolved
@@ -25,24 +25,14 @@
 
 import de.undercouch.gradle.tasks.download.Download
 
-<<<<<<< HEAD
 buildDir = "${hermesWs}/build_android/intltest"
-=======
-buildDir = "${hermesUtils.hermesWs}/build_android/intltest"
->>>>>>> 5dd462aa
 buildDir.mkdirs()
 
 def testDestination = "java/com/facebook/hermes/test/assets"
 
 task prepareTests() {
   doLast {
-<<<<<<< HEAD
     def test262Dir = "${hermesWs}/test262"
-=======
-    def test262Dir = file(hermesUtils.fbsource).exists() ?
-                 "${hermesUtils.fbsource}/xplat/third-party/javascript-test-suites/test262/" :
-                 "${hermesUtils.hermesWs}/test262"
->>>>>>> 5dd462aa
     assert file(test262Dir).exists() : "Test262 directory not found"
     copy{
       from(test262Dir) {
@@ -75,50 +65,29 @@
 // TODO: Figure out how to deduplicate this file and intl/build.gradle
 android {
   namespace "com.facebook.hermes.intltest"
-<<<<<<< HEAD
   compileSdkVersion = 31
 
   defaultConfig {
     minSdkVersion = 21
     ndk {
       abiFilters (*abis)
-=======
-  compileSdk = hermesUtils.compileSdk
-  ndkVersion = hermesUtils.ndkVersion
-
-  defaultConfig {
-    minSdk = hermesUtils.minSdk
-    ndk {
-      abiFilters (*hermesUtils.abis)
->>>>>>> 5dd462aa
     }
     testInstrumentationRunner 'androidx.test.runner.AndroidJUnitRunner'
 
     externalNativeBuild {
       cmake {
         arguments "-DHERMES_IS_ANDROID=True"
-<<<<<<< HEAD
         arguments "-DHERMES_FACEBOOK_BUILD=0"
         arguments "-DANDROID_STL=c++_shared"
         arguments "-DANDROID_PIE=True"
         arguments "-DIMPORT_HERMESC=${hermesC}"
-=======
-        arguments "-DHERMES_FACEBOOK_BUILD=${hermesUtils.facebookBuild}"
-        arguments "-DANDROID_STL=c++_shared"
-        arguments "-DANDROID_PIE=True"
-        arguments "-DIMPORT_HERMESC=${hermesUtils.hermesC}"
->>>>>>> 5dd462aa
         arguments "-DHERMES_SLOW_DEBUG=False"
         arguments "-DHERMES_ENABLE_INTL=True"
         targets "jsijni", "jsijniepi", "libhermes"
       }
     }
     ndk {
-<<<<<<< HEAD
       abiFilters (*abis)
-=======
-      abiFilters (*hermesUtils.abis)
->>>>>>> 5dd462aa
     }
   }
 
@@ -126,11 +95,7 @@
     cmake {
       version hermesUtils.cmakeVersion
       path "../../CMakeLists.txt"
-<<<<<<< HEAD
       buildStagingDirectory = "${hermesWs}/staging/intl"
-=======
-      buildStagingDirectory = "${hermesUtils.hermesWs}/staging/intl"
->>>>>>> 5dd462aa
       buildStagingDirectory.mkdirs()
     }
   }
