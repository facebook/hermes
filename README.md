--- conflicted
+++ resolved
@@ -4,11 +4,7 @@
 [![PRs Welcome](https://img.shields.io/badge/PRs-welcome-brightgreen.svg)](https://github.com/facebook/hermes/blob/master/CONTRIBUTING.md)
 <img src="./website/static/img/logo.svg" alt="Hermes logo - large H with wings" align="right" width="20%"/>
 
-<<<<<<< HEAD
-Hermes is a JavaScript engine optimized for fast startup of [React Native](https://facebook.github.io/react-native/) apps on Android. It features ahead-of-time static optimization and compact bytecode.
-=======
-Hermes is a JavaScript engine optimized for fast start up of [React Native](https://reactnative.dev/) apps on Android. It features ahead-of-time static optimization and compact bytecode.
->>>>>>> 71b50e7d
+Hermes is a JavaScript engine optimized for fast startup of [React Native](https://reactnative.dev/) apps on Android. It features ahead-of-time static optimization and compact bytecode.
 
 If you're only interested in using pre-built Hermes in a new or existing React Native app, you do not need to follow this guide or have direct access to the Hermes source. Instead, just follow [these instructions to enable Hermes](https://reactnative.dev/docs/hermes).
 
