--- conflicted
+++ resolved
@@ -155,13 +155,6 @@
   ~ISetFatalHandler() = default;
 };
 
-<<<<<<< HEAD
-  /// Reset timezone cache
-  virtual void resetTimezoneCache() = 0;
-
-  /// Define a destructor to serve as the key function.
-  ~HermesRuntime() override;
-=======
 /// Interface for Hermes-specific runtime methods.The actual implementations of
 /// the pure virtual methods are provided by a class internal to the .cpp file,
 /// which is created by the factory.
@@ -177,7 +170,6 @@
   /// Return a ICast pointer to an object that be cast into the interface
   /// IHermesRootAPI. This root API object has static lifetime.
   virtual ICast *getHermesRootAPI() = 0;
->>>>>>> 3cc0974e
 
   /// Serialize the sampled stack to the format expected by DevTools'
   /// Profiler.stop return type.
@@ -186,6 +178,9 @@
   /// Dump sampled stack trace for a given runtime to a data structure that can
   /// be used by third parties.
   virtual sampling_profiler::Profile dumpSampledTraceToProfile() = 0;
+
+  /// Reset timezone cache
+  virtual void resetTimezoneCache() = 0;
 
   /// Load a new segment into the Runtime.
   /// The \param context must be a valid RequireContext retrieved from JS
