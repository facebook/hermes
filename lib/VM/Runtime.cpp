/*
 * Copyright (c) Meta Platforms, Inc. and affiliates.
 *
 * This source code is licensed under the MIT license found in the
 * LICENSE file in the root directory of this source tree.
 */

#include "hermes/Support/StackOverflowGuard.h"
#define DEBUG_TYPE "vm"
#include "hermes/VM/Runtime.h"

#include "hermes/BCGen/HBC/BCProvider.h"
#include "hermes/BCGen/HBC/HBC.h"
#include "hermes/BCGen/HBC/SimpleBytecodeBuilder.h"
#include "hermes/FrontEndDefs/Builtins.h"
#include "hermes/Platform/Logging.h"
#include "hermes/Support/MemoryBuffer.h"
#include "hermes/Support/OSCompat.h"
#include "hermes/Support/PerfSection.h"
#include "hermes/VM/AlignedHeapSegment.h"
#include "hermes/VM/BuildMetadata.h"
#include "hermes/VM/Callable.h"
#include "hermes/VM/CodeBlock.h"
#include "hermes/VM/Domain.h"
#include "hermes/VM/FillerCell.h"
#include "hermes/VM/HeapRuntime.h"
#include "hermes/VM/HostModel.h"
#include "hermes/VM/IdentifierTable.h"
#include "hermes/VM/JSArray.h"
#include "hermes/VM/JSCallableProxy.h"
#include "hermes/VM/JSError.h"
#include "hermes/VM/JSLib.h"
#include "hermes/VM/JSLib/JSLibStorage.h"
#include "hermes/VM/JSMapImpl.h"
#include "hermes/VM/JSProxy.h"
#include "hermes/VM/Operations.h"
#include "hermes/VM/PredefinedStringIDs.h"
#include "hermes/VM/Profiler/CodeCoverageProfiler.h"
#include "hermes/VM/Profiler/SamplingProfiler.h"
#include "hermes/VM/StackFrame-inline.h"
#include "hermes/VM/StackTracesTree.h"
#include "hermes/VM/StaticHUtils.h"
#include "hermes/VM/StringView.h"

#ifdef HERMESVM_INTERNAL_JAVASCRIPT_NATIVE
#include "hermes/InternalJavaScript/internal_unit.h"
#else
#include "hermes/InternalJavaScript/InternalBytecode.h"
#endif

#include "llvh/ADT/Hashing.h"
#include "llvh/ADT/ScopeExit.h"
#include "llvh/Support/Debug.h"
#include "llvh/Support/raw_ostream.h"

#ifdef HERMESVM_PROFILER_BB
#include "hermes/VM/IterationKind.h"
#include "hermes/VM/JSArray.h"
#include "llvh/ADT/DenseMap.h"
#endif

#include <cstring>
#include <future>

#ifdef __EMSCRIPTEN__
/// Provide implementations with weak linkage that can serve as the default in a
/// wasm build, while allowing them to be overridden depending on the target.
/// Since Emscripten will effectively LTO, these should be inlined.
__attribute__((__weak__)) extern "C" bool test_wasm_host_timeout() {
  return false;
}
__attribute__((__weak__)) extern "C" bool test_and_clear_wasm_host_timeout() {
  return false;
}
#endif

namespace hermes {
namespace vm {

namespace {

/// The maximum number of registers that can be requested in a RuntimeConfig.
static constexpr uint32_t kMaxSupportedNumRegisters =
    UINT32_MAX / sizeof(PinnedHermesValue);

#ifdef HERMES_CHECK_NATIVE_STACK
/// The minimum stack gap allowed from RuntimeConfig.
static constexpr uint32_t kMinSupportedNativeStackGap =
#if LLVM_ADDRESS_SANITIZER_BUILD
    256 * 1024;
#else
    64 * 1024;
#endif
#endif

// Only track I/O for buffers > 64 kB (which excludes things like
// Runtime::generateSpecialRuntimeBytecode).
static constexpr size_t MIN_IO_TRACKING_SIZE = 64 * 1024;

static const Predefined::Str fixedPropCacheNames[(size_t)PropCacheID::_COUNT] =
    {
#define V(id, predef) predef,
        PROP_CACHE_IDS(V)
#undef V
};

} // namespace

// Minidumps include stack memory, not heap memory.  If we want to be
// able to inspect the Runtime object in a minidump, we can do that by
// arranging for it to be allocated on a stack.  No existing stack is
// a good candidate, so we achieve this by creating a thread just to
// hold the Runtime.
class Runtime::StackRuntime {
 public:
  StackRuntime(const vm::RuntimeConfig &runtimeConfig)
      : thread_(runtimeMemoryThread, this) {
    startup_.get_future().get();
    new (runtime_) Runtime(StorageProvider::mmapProvider(), runtimeConfig);
  }

  ~StackRuntime() {
    runtime_->~Runtime();
    shutdown_.set_value();
    thread_.join();
  }

  static std::shared_ptr<Runtime> create(const RuntimeConfig &runtimeConfig) {
    auto srt = std::make_shared<StackRuntime>(runtimeConfig);
    return std::shared_ptr<Runtime>(srt, srt->runtime_);
  }

 private:
  static void runtimeMemoryThread(StackRuntime *stack) {
    ::hermes::oscompat::set_thread_name("hermes-runtime-memorythread");
    std::aligned_storage<sizeof(Runtime)>::type rt;
    stack->runtime_ = reinterpret_cast<Runtime *>(&rt);
    stack->startup_.set_value();
    stack->shutdown_.get_future().get();
  }

  // The order here matters.
  // * Set up the promises
  // * Initialize runtime_ to null
  // * Start the thread which uses them
  // * Initialize runtime_ from that thread
  std::promise<void> startup_;
  std::promise<void> shutdown_;
  Runtime *runtime_{nullptr};
  std::thread thread_;
};

/* static */
std::shared_ptr<Runtime> Runtime::create(const RuntimeConfig &runtimeConfig) {
#if defined(HERMESVM_CONTIGUOUS_HEAP) && defined(HERMESVM_RUNTIME_ON_STACK)
#error Contiguous heap is not compatible with Runtime on stack.
#endif

#if defined(HERMESVM_CONTIGUOUS_HEAP)
  uint64_t maxHeapSize = runtimeConfig.getGCConfig().getMaxHeapSize();
  // Allow some extra segments for the runtime, and as a buffer for the GC.
  uint64_t providerSize = std::min<uint64_t>(
      1ULL << 32, maxHeapSize + FixedSizeHeapSegment::storageSize() * 4);
  std::shared_ptr<StorageProvider> sp =
      StorageProvider::contiguousVAProvider(providerSize);
  auto rt = HeapRuntime<Runtime>::create(sp);
  new (rt.get()) Runtime(std::move(sp), runtimeConfig);
  return rt;
#elif defined(HERMESVM_RUNTIME_ON_STACK)
  return StackRuntime::create(runtimeConfig);
#else
  return std::shared_ptr<Runtime>{
      new Runtime(StorageProvider::mmapProvider(), runtimeConfig)};
#endif
}

CallResult<PseudoHandle<>> Runtime::getNamed(
    Handle<JSObject> obj,
    PropCacheID id) {
  CompressedPointer clazzPtr{obj->getClassGCPtr()};
  auto *cacheEntry = &fixedReadPropCache_[static_cast<int>(id)];
  if (LLVM_LIKELY(cacheEntry->clazz == clazzPtr)) {
    // The slot is cached, so it is safe to use the Internal function.
    return createPseudoHandle(
        JSObject::getNamedSlotValueUnsafe(*obj, *this, cacheEntry->slot)
            .unboxToHV(*this));
  }
  auto sym = Predefined::getSymbolID(fixedPropCacheNames[static_cast<int>(id)]);
  NamedPropertyDescriptor desc;
  // Check writable and internalSetter flags since the cache slot is shared for
  // get/put.
  OptValue<bool> hasOwnProp =
      JSObject::tryGetOwnNamedDescriptorFast(*obj, *this, sym, desc);
  if (LLVM_LIKELY(hasOwnProp && *hasOwnProp) && !desc.flags.accessor &&
      desc.flags.writable && !desc.flags.internalSetter) {
    HiddenClass *clazz = vmcast<HiddenClass>(clazzPtr.getNonNull(*this));
    if (LLVM_LIKELY(!clazz->isDictionaryNoCache())) {
      // Cache the class, id and property slot.
      cacheEntry->clazz = clazzPtr;
      cacheEntry->slot = desc.slot;
    }
    return JSObject::getNamedSlotValue(createPseudoHandle(*obj), *this, desc);
  }
  return JSObject::getNamed_RJS(obj, *this, sym);
}

ExecutionStatus Runtime::putNamedThrowOnError(
    Handle<JSObject> obj,
    PropCacheID id,
    SmallHermesValue shv) {
  CompressedPointer clazzPtr{obj->getClassGCPtr()};
  auto *cacheEntry = &fixedWritePropCache_[static_cast<int>(id)];
  if (LLVM_LIKELY(cacheEntry->clazz == clazzPtr)) {
    JSObject::setNamedSlotValueUnsafe(*obj, *this, cacheEntry->slot, shv);
    return ExecutionStatus::RETURNED;
  }
  auto sym = Predefined::getSymbolID(fixedPropCacheNames[static_cast<int>(id)]);
  NamedPropertyDescriptor desc;
  OptValue<bool> hasOwnProp =
      JSObject::tryGetOwnNamedDescriptorFast(*obj, *this, sym, desc);
  if (LLVM_LIKELY(hasOwnProp && *hasOwnProp) && !desc.flags.accessor &&
      desc.flags.writable && !desc.flags.internalSetter) {
    HiddenClass *clazz = vmcast<HiddenClass>(clazzPtr.getNonNull(*this));
    if (LLVM_LIKELY(!clazz->isDictionaryNoCache())) {
      // Cache the class and property slot.
      cacheEntry->clazz = clazzPtr;
      cacheEntry->slot = desc.slot;
    }
    JSObject::setNamedSlotValueUnsafe(*obj, *this, desc.slot, shv);
    return ExecutionStatus::RETURNED;
  }
  Handle<> value = makeHandle(shv.unboxToHV(*this));
  return JSObject::putNamed_RJS(
             obj, *this, sym, value, PropOpFlags().plusThrowOnError())
      .getStatus();
}

RuntimeBase::RuntimeBase() {
#if defined(HERMESVM_COMPRESSED_POINTERS) && !defined(HERMESVM_CONTIGUOUS_HEAP)
  // Initialize the 0 entry in the segment map to be nullptr.
  segmentMap[0] = nullptr;
#endif

  // Zero-initialize the unit pointers.
  std::fill(std::begin(units), std::end(units), nullptr);

  shCurJmpBuf = nullptr;
}

void RuntimeBase::registerHeapSegment(unsigned idx, void *lowLim) {
#if defined(HERMESVM_COMPRESSED_POINTERS) && !defined(HERMESVM_CONTIGUOUS_HEAP)
  char *bias =
      reinterpret_cast<char *>(lowLim) - (idx << AlignedHeapSegment::kLogSize);
  segmentMap[idx] = bias;
#endif
  // Ideally we need to assert that lowLim is the start address of the segment,
  // but the approach for computing segment start address does not work for
  // JumboHeapSegment.
  assert(
      (uintptr_t)(lowLim) % AlignedHeapSegment::kSegmentUnitSize == 0 &&
      "Segment start address should be aligned to kSegmentUnitSize");
  AlignedHeapSegment::setSegmentIndexFromStart(lowLim, idx);
}

Runtime::Runtime(
    std::shared_ptr<StorageProvider> provider,
    const RuntimeConfig &runtimeConfig)
    // The initial heap size can't be larger than the max.
    : // thrownValue_ is Empty when there is no value currently being thrown.
      thrownValue_(HermesValue::encodeEmptyValue()),
      enableEval(runtimeConfig.getEnableEval()),
      verifyEvalIR(runtimeConfig.getVerifyEvalIR()),
      optimizedEval(runtimeConfig.getOptimizedEval()),
      asyncBreakCheckInEval(runtimeConfig.getAsyncBreakCheckInEval()),
      traceMode(runtimeConfig.getSynthTraceMode()),
      gcCallbacksWrapper_(*this),
      heapStorage_(
          gcCallbacksWrapper_,
          *this,
          runtimeConfig.getGCConfig(),
          runtimeConfig.getCrashMgr(),
          std::move(provider),
          runtimeConfig.getVMExperimentFlags()),
      jitContext_(runtimeConfig.getEnableJIT()),
      hasES6Proxy_(runtimeConfig.getES6Proxy()),
      hasES6BlockScoping_(runtimeConfig.getES6BlockScoping()),
      hasIntl_(runtimeConfig.getIntl()),
      hasArrayBuffer_(runtimeConfig.getArrayBuffer()),
      hasMicrotaskQueue_(runtimeConfig.getMicrotaskQueue()),
      shouldRandomizeMemoryLayout_(runtimeConfig.getRandomizeMemoryLayout()),
      bytecodeWarmupPercent_(runtimeConfig.getBytecodeWarmupPercent()),
      trackIO_(runtimeConfig.getTrackIO()),
      vmExperimentFlags_(runtimeConfig.getVMExperimentFlags()),
      jsLibStorage_(createJSLibStorage()),
      stackPointer_(),
      crashMgr_(runtimeConfig.getCrashMgr()),
#ifdef HERMES_CHECK_NATIVE_STACK
      overflowGuard_(StackOverflowGuard::nativeStackGuard(std::max(
          runtimeConfig.getNativeStackGap(),
          kMinSupportedNativeStackGap))),
#else
      overflowGuard_(StackOverflowGuard::depthCounterGuard(
          Runtime::MAX_NATIVE_CALL_FRAME_DEPTH)),
#endif
      builtins_(static_cast<Callable **>(
          checkedCalloc(BuiltinMethod::_count, sizeof(Callable *)))),
      crashCallbackKey_(
          crashMgr_->registerCallback([this](int fd) { crashCallback(fd); })),
      codeCoverageProfiler_(std::make_unique<CodeCoverageProfiler>(*this)),
      gcEventCallback_(runtimeConfig.getGCConfig().getCallback()) {
  assert(
      (void *)this == (void *)(PointerBase *)this &&
      "cast to PointerBase should be no-op");
#ifdef HERMES_FACEBOOK_BUILD
  const bool isSnapshot = std::strstr(__FILE__, "hermes-snapshot");
  crashMgr_->setCustomData("HermesIsSnapshot", isSnapshot ? "true" : "false");
#endif
  crashMgr_->registerMemory(this, sizeof(Runtime));
  auto maxNumRegisters = runtimeConfig.getMaxNumRegisters();
  if (LLVM_UNLIKELY(maxNumRegisters > kMaxSupportedNumRegisters)) {
    hermes_fatal("RuntimeConfig maxNumRegisters too big");
  }
  registerStackStart_ = runtimeConfig.getRegisterStack();
  if (!registerStackStart_) {
    // registerStackAllocation_ should not be allocated with new, because then
    // default constructors would run for the whole stack space.
    // Round up to page size as required by vm_allocate.
    const uint32_t numBytesForRegisters = llvh::alignTo(
        sizeof(PinnedHermesValue) * maxNumRegisters, oscompat::page_size());
    auto result = oscompat::vm_allocate(numBytesForRegisters);
    if (!result) {
      hermes_fatal("Failed to allocate register stack", result.getError());
    }
    registerStackStart_ = static_cast<PinnedHermesValue *>(result.get());
    registerStackAllocation_ = {registerStackStart_, numBytesForRegisters};
    crashMgr_->registerMemory(registerStackStart_, numBytesForRegisters);
  }

  registerStackEnd_ = registerStackStart_ + maxNumRegisters;
  if (shouldRandomizeMemoryLayout_) {
    const unsigned bytesOff = std::random_device()() % oscompat::page_size();
    registerStackStart_ += bytesOff / sizeof(PinnedHermesValue);
    assert(
        registerStackEnd_ >= registerStackStart_ && "register stack too small");
  }
  stackPointer_ = registerStackStart_;

  static_assert(
      sizeof(SHUnit::script_id) == sizeof(facebook::hermes::debugger::ScriptID),
      "ScriptID size mismatch");

  // Setup the "root" stack frame.
  setCurrentFrameToTopOfStack();
  // Allocate the "reserved" registers in the root frame.
  allocStack(
      StackFrameLayout::CalleeExtraRegistersAtStart,
      HermesValue::encodeUndefinedValue());

  // Initialize Predefined Strings.
  // This function does not do any allocations.
  initPredefinedStrings();
  // Initialize special code blocks pointing to their own runtime module.
  // specialCodeBlockRuntimeModule_ will be owned by runtimeModuleList_.
  RuntimeModuleFlags flags;
  flags.hidesEpilogue = true;
  specialCodeBlockDomain_ = Domain::create(*this).get();
  specialCodeBlockRuntimeModule_ = RuntimeModule::createUninitialized(
      *this, Handle<Domain>::vmcast(&specialCodeBlockDomain_), flags);
  assert(
      &runtimeModuleList_.back() == specialCodeBlockRuntimeModule_ &&
      "specialCodeBlockRuntimeModule_ not added to runtimeModuleList_");

  // At this point, allocations can begin, as all the roots are markable.

  // Initialize the pre-allocated character strings.
  initCharacterStrings();

  GCScope scope(*this);

  // Explicitly initialize the specialCodeBlockRuntimeModule_ without CJS
  // modules.
  specialCodeBlockRuntimeModule_->initializeWithoutCJSModulesMayAllocate(
      hbc::BCProviderFromBuffer::createBCProviderFromBuffer(
          generateSpecialRuntimeBytecode())
          .first);
  emptyCodeBlock_ = specialCodeBlockRuntimeModule_->getCodeBlockMayAllocate(0);
  returnThisCodeBlock_ =
      specialCodeBlockRuntimeModule_->getCodeBlockMayAllocate(1);

  // Initialize the root hidden class and its variants.
  {
    MutableHandle<HiddenClass> clazz(
        *this,
        vmcast<HiddenClass>(
            ignoreAllocationFailure(HiddenClass::createRoot(*this))));
    rootClazzes_[0] = clazz.getHermesValue();
    for (unsigned i = 1; i <= InternalProperty::NumAnonymousInternalProperties;
         ++i) {
      auto addResult = HiddenClass::reserveSlot(clazz, *this);
      assert(
          addResult != ExecutionStatus::EXCEPTION &&
          "Could not possibly grow larger than the limit");
      clazz = *addResult->first;
      rootClazzes_[i] = clazz.getHermesValue();
    }

    // Create a separate hierarchy of hidden classes for lazy objects, Proxy and
    // HostObject, for lazy objects so that they never
    // compare equal to ordinary objects.
    clazz = vmcast<HiddenClass>(
        ignoreAllocationFailure(HiddenClass::createRoot(*this)));

    // For lazy objects, they should just use this empty HiddenClass until they
    // are actually populated.
    lazyObjectClass = clazz;

    for (unsigned i = 1; i <= std::max(
                                  {JSObject::numOverlapSlots<JSProxy>(),
                                   JSObject::numOverlapSlots<JSCallableProxy>(),
                                   JSObject::numOverlapSlots<HostObject>()});
         ++i) {
      auto addResult = HiddenClass::reserveSlot(clazz, *this);
      assert(
          addResult != ExecutionStatus::EXCEPTION &&
          "Could not possibly grow larger than the limit");
      clazz = *addResult->first;
      if (i == JSObject::numOverlapSlots<JSProxy>())
        proxyClass = clazz;
      if (i == JSObject::numOverlapSlots<JSCallableProxy>())
        callableProxyClass = clazz;
      if (i == JSObject::numOverlapSlots<HostObject>())
        hostObjectClass = clazz;
    }
  }

  global_ = JSObject::create(*this, makeNullHandle<JSObject>());

  JSLibFlags jsLibFlags{};
  jsLibFlags.enableHermesInternal = runtimeConfig.getEnableHermesInternal();
  jsLibFlags.enableHermesInternalTestMethods =
      runtimeConfig.getEnableHermesInternalTestMethods();
  initGlobalObject(*this, jsLibFlags);

  // Once the global object has been initialized, populate native builtins to
  // the builtins table.
  initNativeBuiltins();

  // Set the prototype of the global object to the standard object prototype,
  // which has now been defined.
  ignoreAllocationFailure(JSObject::setParent(
      *global_, *this, *objectPrototype, PropOpFlags().plusThrowOnError()));

  symbolRegistry_.init(*this);

  codeCoverageProfiler_->disable();
  // FIXME: temporarily disable JIT for internal bytecode
  jitContext_.setEnabled(false);
  // Execute our internal bytecode.
  auto jsBuiltinsObj = runInternalJavaScript();
  jitContext_.setEnabled(runtimeConfig.getEnableJIT());
  codeCoverageProfiler_->restore();

  // Populate JS builtins returned from internal bytecode to the builtins table.
  initJSBuiltins(jsBuiltinsObj);

#if HERMESVM_SAMPLING_PROFILER_AVAILABLE
  if (runtimeConfig.getEnableSampleProfiling())
    samplingProfiler = SamplingProfiler::create(*this);
#endif // HERMESVM_SAMPLING_PROFILER_AVAILABLE

  LLVM_DEBUG(llvh::dbgs() << "Runtime initialized\n");
}

Runtime::~Runtime() {
#if HERMESVM_SAMPLING_PROFILER_AVAILABLE
  samplingProfiler.reset();
#endif // HERMESVM_SAMPLING_PROFILER_AVAILABLE

  getHeap().finalizeAll();
  // Remove inter-module dependencies so we can delete them in any order.
  for (auto &module : runtimeModuleList_) {
    module.prepareForDestruction();
  }
  // All RuntimeModules must be destroyed before the next assertion, to untrack
  // all native IDs related to it (e.g., CodeBlock).
  while (!runtimeModuleList_.empty()) {
    // Calling delete will automatically remove it from the list.
    delete &runtimeModuleList_.back();
  }
  // Now that all objects are finalized, there shouldn't be any native memory
  // keys left in the ID tracker for memory profiling. Assert that the only IDs
  // left are JS heap pointers.
  assert(
      !getHeap().getIDTracker().hasNativeIDs() &&
      "A pointer is left in the ID tracker that is from non-JS memory. "
      "Was untrackNative called?");
  crashMgr_->unregisterCallback(crashCallbackKey_);
  if (!registerStackAllocation_.empty()) {
    crashMgr_->unregisterMemory(registerStackAllocation_.data());
    oscompat::vm_free(
        registerStackAllocation_.data(), registerStackAllocation_.size());
  }

  assert(
      !formattingStackTrace_ &&
      "Runtime is being destroyed while exception is being formatted");

  for (auto *unit : units)
    if (unit)
      sh_unit_done(*this, unit);

  // Unwatch the runtime from the time limit monitor in case the latter still
  // has any references to this.
  if (timeLimitMonitor) {
    timeLimitMonitor->unwatchRuntime(*this);
  }

  crashMgr_->unregisterMemory(this);
}

/// A helper class used to measure the duration of GC marking different roots.
/// It accumulates the times in \c Runtime::markRootsPhaseTimes[] and \c
/// Runtime::totalMarkRootsTime.
class Runtime::MarkRootsPhaseTimer {
 public:
  MarkRootsPhaseTimer(Runtime &rt, RootAcceptor::Section section)
      : rt_(rt), section_(section), start_(std::chrono::steady_clock::now()) {
    if (static_cast<unsigned>(section) == 0) {
      // The first phase; record the start as the start of markRoots.
      rt_.startOfMarkRoots_ = start_;
    }
  }
  ~MarkRootsPhaseTimer() {
    auto tp = std::chrono::steady_clock::now();
    std::chrono::duration<double> elapsed = (tp - start_);
    start_ = tp;
    unsigned index = static_cast<unsigned>(section_);
    rt_.markRootsPhaseTimes_[index] += elapsed.count();
    if (index + 1 ==
        static_cast<unsigned>(RootAcceptor::Section::NumSections)) {
      std::chrono::duration<double> totalElapsed = (tp - rt_.startOfMarkRoots_);
      rt_.totalMarkRootsTime_ += totalElapsed.count();
    }
  }

 private:
  Runtime &rt_;
  RootAcceptor::Section section_;
  std::chrono::time_point<std::chrono::steady_clock> start_;
};

void Runtime::markRoots(
    RootAndSlotAcceptorWithNames &acceptor,
    bool markLongLived) {
  // The body of markRoots should be sequence of blocks, each of which starts
  // with the declaration of an appropriate RootSection instance.
  {
    MarkRootsPhaseTimer timer(*this, RootAcceptor::Section::Registers);
    acceptor.beginRootSection(RootAcceptor::Section::Registers);
    for (auto *p = registerStackStart_, *e = stackPointer_; p != e; ++p)
      acceptor.accept(*p);
    acceptor.endRootSection();
  }

  {
    MarkRootsPhaseTimer timer(*this, RootAcceptor::Section::Locals);
    acceptor.beginRootSection(RootAcceptor::Section::Locals);
    for (Locals *locals = vmLocals; locals; locals = locals->prev)
      for (size_t i = 0, e = locals->numLocals; i < e; ++i)
        acceptor.acceptNullable(locals->locals[i]);
    acceptor.endRootSection();
  }

  {
    MarkRootsPhaseTimer timer(*this, RootAcceptor::Section::SHLocals);
    acceptor.beginRootSection(RootAcceptor::Section::SHLocals);
    for (auto *locals = shLocals; locals; locals = locals->prev) {
      for (auto *p = locals->locals, *e = p + locals->count; p != e; ++p) {
        acceptor.accept(*toPHV(p));
      }
    }
    acceptor.endRootSection();
  }

  {
    MarkRootsPhaseTimer timer(*this, RootAcceptor::Section::RuntimeFields);
    acceptor.beginRootSection(RootAcceptor::Section::RuntimeFields);
    for (auto &clazz : rootClazzes_)
      acceptor.accept(clazz, "rootClass");
#define RUNTIME_HV_FIELD(name, type) acceptor.acceptNullablePV(name);
#include "hermes/VM/RuntimeHermesValueFields.def"
    acceptor.acceptPtr(objectPrototypeRawPtr, "objectPrototype");
    acceptor.acceptPtr(functionPrototypeRawPtr, "functionPrototype");
    for (auto &rm : runtimeModuleList_)
      rm.markRoots(acceptor, markLongLived);
    acceptor.endRootSection();
  }

  {
    MarkRootsPhaseTimer timer(*this, RootAcceptor::Section::SHUnits);
    acceptor.beginRootSection(RootAcceptor::Section::SHUnits);
    for (auto *unit : units)
      if (unit)
        sh_unit_mark_roots(unit, acceptor, markLongLived);
    acceptor.endRootSection();
  }

  {
    MarkRootsPhaseTimer timer(*this, RootAcceptor::Section::CharStrings);
    acceptor.beginRootSection(RootAcceptor::Section::CharStrings);
    if (markLongLived) {
      for (auto &hv : charStrings_)
        acceptor.accept(hv);
    }
    acceptor.endRootSection();
  }

  {
    MarkRootsPhaseTimer timer(
        *this, RootAcceptor::Section::StringCycleCheckVisited);
    acceptor.beginRootSection(RootAcceptor::Section::StringCycleCheckVisited);
    for (auto *&ptr : stringCycleCheckVisited_)
      acceptor.acceptPtr(ptr);
    acceptor.endRootSection();
  }

  {
    MarkRootsPhaseTimer timer(*this, RootAcceptor::Section::Builtins);
    acceptor.beginRootSection(RootAcceptor::Section::Builtins);
    for (size_t i = 0; i < BuiltinMethod::_count; ++i)
      acceptor.acceptPtr(builtins_[i]);
    acceptor.endRootSection();
  }

  {
    MarkRootsPhaseTimer timer(*this, RootAcceptor::Section::Jobs);
    acceptor.beginRootSection(RootAcceptor::Section::Jobs);
    for (Callable *&f : jobQueue_)
      acceptor.acceptPtr(f);
    acceptor.endRootSection();
  }

  {
    MarkRootsPhaseTimer timer(*this, RootAcceptor::Section::IdentifierTable);
    if (markLongLived) {
#ifdef HERMES_MEMORY_INSTRUMENTATION
      // Need to add nodes before the root section, and edges during the root
      // section.
      acceptor.provideSnapshot([this](HeapSnapshot &snap) {
        identifierTable_.snapshotAddNodes(snap);
      });
#endif
      acceptor.beginRootSection(RootAcceptor::Section::IdentifierTable);
      identifierTable_.markIdentifiers(acceptor, getHeap());
#ifdef HERMES_MEMORY_INSTRUMENTATION
      acceptor.provideSnapshot([this](HeapSnapshot &snap) {
        identifierTable_.snapshotAddEdges(snap);
      });
#endif
      acceptor.endRootSection();
    }
  }

  {
    MarkRootsPhaseTimer timer(*this, RootAcceptor::Section::GCScopes);
    acceptor.beginRootSection(RootAcceptor::Section::GCScopes);
    markGCScopes(acceptor);
    acceptor.endRootSection();
  }

  {
    MarkRootsPhaseTimer timer(*this, RootAcceptor::Section::SymbolRegistry);
    acceptor.beginRootSection(RootAcceptor::Section::SymbolRegistry);
    symbolRegistry_.markRoots(acceptor);
    acceptor.endRootSection();
  }
#if HERMESVM_SAMPLING_PROFILER_AVAILABLE
  {
    MarkRootsPhaseTimer timer(*this, RootAcceptor::Section::SamplingProfiler);
    acceptor.beginRootSection(RootAcceptor::Section::SamplingProfiler);
    if (samplingProfiler) {
      samplingProfiler->markRoots(acceptor);
    }
    acceptor.endRootSection();
  }
#endif

  {
    MarkRootsPhaseTimer timer(
        *this, RootAcceptor::Section::CodeCoverageProfiler);
    acceptor.beginRootSection(RootAcceptor::Section::CodeCoverageProfiler);
    if (codeCoverageProfiler_) {
      codeCoverageProfiler_->markRoots(acceptor);
    }
    acceptor.endRootSection();
  }

  {
    MarkRootsPhaseTimer timer(*this, RootAcceptor::Section::Custom);
    // Define nodes before the root section starts.
    for (auto &fn : customSnapshotNodeFuncs_) {
      acceptor.provideSnapshot(fn);
    }
    acceptor.beginRootSection(RootAcceptor::Section::Custom);
    for (auto &fn : customMarkRootFuncs_)
      fn(&getHeap(), acceptor);
    // Define edges while inside the root section.
    for (auto &fn : customSnapshotEdgeFuncs_) {
      acceptor.provideSnapshot(fn);
    }
    acceptor.endRootSection();
  }
}

void Runtime::markWeakRoots(WeakRootAcceptor &acceptor, bool markLongLived) {
  MarkRootsPhaseTimer timer(*this, RootAcceptor::Section::WeakRefs);
  acceptor.beginRootSection(RootAcceptor::Section::WeakRefs);
  // Call this first so that it can remove RuntimeModules whose owning Domain is
  // dead from runtimeModuleList_, before marking long-lived WeakRoots in them.
  markDomainRefInRuntimeModules(acceptor);
  if (markLongLived) {
    for (auto &entry : fixedWritePropCache_) {
      acceptor.acceptWeak(entry.clazz);
    }
    for (auto &entry : fixedReadPropCache_) {
      acceptor.acceptWeak(entry.clazz);
    }
    for (auto &rm : runtimeModuleList_)
      rm.markLongLivedWeakRoots(acceptor);
    for (SHUnit *unit : units)
      if (unit)
        sh_unit_mark_long_lived_weak_roots(unit, acceptor);
  }
  for (auto &fn : customMarkWeakRootFuncs_)
    fn(&getHeap(), acceptor);
  acceptor.endRootSection();
}

void Runtime::markDomainRefInRuntimeModules(WeakRootAcceptor &acceptor) {
  std::vector<RuntimeModule *> modulesToDelete;
  for (auto &rm : runtimeModuleList_) {
    rm.markDomainRef(acceptor);
    // If the owning domain is dead, store the RuntimeModule pointer for
    // destruction later.
    if (LLVM_UNLIKELY(rm.isOwningDomainDead())) {
      // Prepare these RuntimeModules for destruction so that we don't rely on
      // their relative order in runtimeModuleList_.
      rm.prepareForDestruction();
      modulesToDelete.push_back(&rm);
    }
  }

  // We need to destroy these RuntimeModules after we call
  // prepareForDestruction() on all of them, otherwise, it may cause
  // use-after-free when checking the ownership of a CodeBlock in the destructor
  // of a RuntimeModule (which may refer a CodeBlock that is owned and deleted
  // by another RuntimeModule).
  for (auto *rm : modulesToDelete) {
    // Calling delete will automatically remove it from the list.
    delete rm;
  }
}

void Runtime::markRootsForCompleteMarking(
    RootAndSlotAcceptorWithNames &acceptor) {
#if HERMESVM_SAMPLING_PROFILER_AVAILABLE
  MarkRootsPhaseTimer timer(*this, RootAcceptor::Section::SamplingProfiler);
  acceptor.beginRootSection(RootAcceptor::Section::SamplingProfiler);
  if (samplingProfiler) {
    samplingProfiler->markRootsForCompleteMarking(acceptor);
  }
#endif // HERMESVM_SAMPLING_PROFILER_AVAILABLE
  acceptor.endRootSection();
}

void Runtime::visitIdentifiers(
    const std::function<void(SymbolID, const StringPrimitive *)> &acceptor) {
  identifierTable_.visitIdentifiers(acceptor);
}

std::string Runtime::convertSymbolToUTF8(SymbolID id) {
  return identifierTable_.convertSymbolToUTF8(id);
}

void Runtime::printRuntimeGCStats(JSONEmitter &json) const {
  const unsigned kNumPhases =
      static_cast<unsigned>(RootAcceptor::Section::NumSections);
#define ROOT_SECTION(phase) "MarkRoots_" #phase,
  static const char *markRootsPhaseNames[kNumPhases] = {
#include "hermes/VM/RootSections.def"
  };
#undef ROOT_SECTION
  json.emitKey("runtime");
  json.openDict();
  json.emitKeyValue("totalMarkRootsTime", formatSecs(totalMarkRootsTime_).secs);
  for (unsigned phaseNum = 0; phaseNum < kNumPhases; phaseNum++) {
    json.emitKeyValue(
        std::string(markRootsPhaseNames[phaseNum]) + "Time",
        formatSecs(markRootsPhaseTimes_[phaseNum]).secs);
  }
  json.closeDict();
}

void Runtime::printHeapStats(llvh::raw_ostream &os) {
  getHeap().printAllCollectedStats(os);
#ifndef NDEBUG
  printArrayCensus(os);
#endif
  if (trackIO_) {
    getIOTrackingInfoJSON(os);
  }
}

void Runtime::getIOTrackingInfoJSON(llvh::raw_ostream &os) {
  JSONEmitter json(os);
  json.openArray();
  for (auto &module : getRuntimeModules()) {
    auto tracker = module.getBytecode()->getPageAccessTracker();
    if (tracker) {
      json.openDict();
      json.emitKeyValue("url", module.getSourceURL());
      json.emitKey("tracking_info");
      tracker->getJSONStats(json);
      json.closeDict();
    }
  }
  json.closeArray();
}

void Runtime::removeRuntimeModule(RuntimeModule *rm) {
#ifdef HERMES_ENABLE_DEBUGGER
  debugger_.willUnloadModule(rm);
#endif
  runtimeModuleList_.remove(*rm);
}

#ifndef NDEBUG
void Runtime::assertTopCodeBlockContainsIP(const inst::Inst *ip) const {
  // Check that if the topmost function is currently a JSFunction, then the IP
  // is in that function.
  if (currentFrame_ != StackFramePtr(registerStackStart_))
    if (auto *codeBlock = currentFrame_.getCalleeCodeBlock())
      assert(codeBlock->contains(ip) && "IP not in CodeBlock");
}

void Runtime::printArrayCensus(llvh::raw_ostream &os) {
  // Do array capacity histogram.
  // Map from array size to number of arrays that are that size.
  // Arrays includes ArrayStorage and SegmentedArray.
  std::map<std::pair<size_t, size_t>, std::pair<size_t, size_t>>
      arraySizeToCountAndWastedSlots;
  auto printTable = [&os](const std::map<
                          std::pair<size_t, size_t>,
                          std::pair<size_t, size_t>>
                              &arraySizeToCountAndWastedSlots) {
    os << llvh::format(
        "%8s %8s %8s %10s %15s %15s %15s %20s %25s\n",
        (const char *)"Capacity",
        (const char *)"Sizeof",
        (const char *)"Count",
        (const char *)"Count %",
        (const char *)"Cum Count %",
        (const char *)"Bytes %",
        (const char *)"Cum Bytes %",
        (const char *)"Wasted Slots %",
        (const char *)"Cum Wasted Slots %");
    size_t totalBytes = 0;
    size_t totalCount = 0;
    size_t totalWastedSlots = 0;
    for (const auto &p : arraySizeToCountAndWastedSlots) {
      totalBytes += p.first.second * p.second.first;
      totalCount += p.second.first;
      totalWastedSlots += p.second.second;
    }
    size_t cumulativeBytes = 0;
    size_t cumulativeCount = 0;
    size_t cumulativeWastedSlots = 0;
    for (const auto &p : arraySizeToCountAndWastedSlots) {
      cumulativeBytes += p.first.second * p.second.first;
      cumulativeCount += p.second.first;
      cumulativeWastedSlots += p.second.second;
      os << llvh::format(
          "%8d %8d %8d %9.2f%% %14.2f%% %14.2f%% %14.2f%% %19.2f%% %24.2f%%\n",
          p.first.first,
          p.first.second,
          p.second.first,
          p.second.first * 100.0 / totalCount,
          cumulativeCount * 100.0 / totalCount,
          p.first.second * p.second.first * 100.0 / totalBytes,
          cumulativeBytes * 100.0 / totalBytes,
          totalWastedSlots ? p.second.second * 100.0 / totalWastedSlots : 100.0,
          totalWastedSlots ? cumulativeWastedSlots * 100.0 / totalWastedSlots
                           : 100.0);
    }
    os << "\n";
  };

  os << "Array Census for ArrayStorage:\n";
  getHeap().forAllObjs([&arraySizeToCountAndWastedSlots](GCCell *cell) {
    if (cell->getKind() == CellKind::ArrayStorageKind) {
      ArrayStorage *arr = vmcast<ArrayStorage>(cell);
      const auto key = std::make_pair(arr->capacity(), arr->getAllocatedSize());
      arraySizeToCountAndWastedSlots[key].first++;
      arraySizeToCountAndWastedSlots[key].second +=
          arr->capacity() - arr->size();
    }
  });
  if (arraySizeToCountAndWastedSlots.empty()) {
    os << "\tNo ArrayStorages\n\n";
  } else {
    printTable(arraySizeToCountAndWastedSlots);
  }

  os << "Array Census for SegmentedArray:\n";
  arraySizeToCountAndWastedSlots.clear();
  getHeap().forAllObjs([&arraySizeToCountAndWastedSlots, this](GCCell *cell) {
    if (cell->getKind() == CellKind::SegmentedArrayKind) {
      SegmentedArray *arr = vmcast<SegmentedArray>(cell);
      const auto key =
          std::make_pair(arr->totalCapacityOfSpine(), arr->getAllocatedSize());
      arraySizeToCountAndWastedSlots[key].first++;
      arraySizeToCountAndWastedSlots[key].second +=
          arr->totalCapacityOfSpine() - arr->size(*this);
    }
  });
  if (arraySizeToCountAndWastedSlots.empty()) {
    os << "\tNo SegmentedArrays\n\n";
  } else {
    printTable(arraySizeToCountAndWastedSlots);
  }

  os << "Array Census for Segment:\n";
  arraySizeToCountAndWastedSlots.clear();
  getHeap().forAllObjs([&arraySizeToCountAndWastedSlots](GCCell *cell) {
    if (cell->getKind() == CellKind::SegmentKind) {
      SegmentedArray::Segment *seg = vmcast<SegmentedArray::Segment>(cell);
      const auto key = std::make_pair(seg->length(), seg->getAllocatedSize());
      arraySizeToCountAndWastedSlots[key].first++;
      arraySizeToCountAndWastedSlots[key].second +=
          SegmentedArray::Segment::kMaxLength - seg->length();
    }
  });
  if (arraySizeToCountAndWastedSlots.empty()) {
    os << "\tNo Segments\n\n";
  } else {
    printTable(arraySizeToCountAndWastedSlots);
  }

  os << "Array Census for JSArray:\n";
  arraySizeToCountAndWastedSlots.clear();
  getHeap().forAllObjs([&arraySizeToCountAndWastedSlots, this](GCCell *cell) {
    if (JSArray *arr = dyn_vmcast<JSArray>(cell)) {
      JSArray::StorageType *storage = arr->getIndexedStorage(*this);
      const auto capacity = storage ? storage->totalCapacityOfSpine() : 0;
      const auto sz = storage ? storage->size(*this) : 0;
      const auto key = std::make_pair(capacity, arr->getAllocatedSize());
      arraySizeToCountAndWastedSlots[key].first++;
      arraySizeToCountAndWastedSlots[key].second += capacity - sz;
    }
  });
  if (arraySizeToCountAndWastedSlots.empty()) {
    os << "\tNo JSArrays\n\n";
  } else {
    printTable(arraySizeToCountAndWastedSlots);
  }

  os << "\n";
}
#endif

unsigned Runtime::getSymbolsEnd() const {
  return identifierTable_.getSymbolsEnd();
}

void Runtime::unmarkSymbols() {
  identifierTable_.unmarkSymbols();
}

void Runtime::freeSymbols(const llvh::BitVector &markedSymbols) {
  identifierTable_.freeUnmarkedSymbols(markedSymbols, getHeap().getIDTracker());
}

#ifdef HERMES_SLOW_DEBUG
bool Runtime::isSymbolLive(SymbolID id) {
  return identifierTable_.isSymbolLive(id);
}

const void *Runtime::getStringForSymbol(SymbolID id) {
  return identifierTable_.getStringForSymbol(id);
}
#endif

size_t Runtime::mallocSize() const {
  size_t shSize = 0;
  for (const SHUnit *unit : units)
    if (unit)
      shSize += sh_unit_additional_memory_size(unit);

  // Register stack uses mmap and RuntimeModules are tracked by their owning
  // Domains. So this only considers IdentifierTable size.
  return shSize + sizeof(IdentifierTable) +
      identifierTable_.additionalMemorySize();
}

#ifdef HERMESVM_SANITIZE_HANDLES
void Runtime::potentiallyMoveHeap() {
  // Do a dummy allocation which could force a heap move if handle sanitization
  // is on.
  FillerCell::create(
      *this,
      std::max<size_t>(
          heapAlignSize(sizeof(FillerCell)), GC::minAllocationSize()));
}
#endif

LLVM_ATTRIBUTE_NOINLINE
static CallResult<HermesValue> interpretFunctionWithRandomStack(
    Runtime &runtime,
    CodeBlock *globalCode) {
  static void *volatile dummy;
  const unsigned amount = std::random_device()() % oscompat::page_size();
  // Prevent compiler from optimizing alloca away by assigning to volatile
  dummy = alloca(amount);
  (void)dummy;
  return runtime.interpretFunction(globalCode);
}

CallResult<HermesValue> Runtime::run(
    llvh::StringRef code,
    llvh::StringRef sourceURL,
    const hbc::CompileFlags &compileFlags) {
  std::unique_ptr<hermes::Buffer> buffer;
  if (compileFlags.lazy) {
    buffer.reset(new hermes::OwnedMemoryBuffer(
        llvh::MemoryBuffer::getMemBufferCopy(code)));
  } else {
    buffer.reset(
        new hermes::OwnedMemoryBuffer(llvh::MemoryBuffer::getMemBuffer(code)));
  }
  return run(std::move(buffer), sourceURL, compileFlags);
}

CallResult<HermesValue> Runtime::run(
    std::unique_ptr<hermes::Buffer> code,
    llvh::StringRef sourceURL,
    const hbc::CompileFlags &compileFlags) {
  std::unique_ptr<hbc::BCProvider> bytecode;
  {
    PerfSection loading("Loading new JavaScript code");
    loading.addArg("url", sourceURL);
    auto bytecode_err = hbc::createBCProviderFromSrc(
        std::move(code), sourceURL, /* sourceMap */ {}, compileFlags);
    if (!bytecode_err.first) {
      return raiseSyntaxError(TwineChar16(bytecode_err.second));
    }
    bytecode = std::move(bytecode_err.first);
  }

  PerfSection loading("Executing global function");
  RuntimeModuleFlags rmflags;
  if (bytecode->allowPersistent())
    rmflags.persistent = true;
  return runBytecode(
      std::move(bytecode), rmflags, sourceURL, makeNullHandle<Environment>());
}

CallResult<HermesValue> Runtime::runBytecode(
    std::shared_ptr<hbc::BCProvider> &&bytecode,
    RuntimeModuleFlags flags,
    llvh::StringRef sourceURL,
    Handle<Environment> environment,
    Handle<> thisArg,
    Handle<> newTarget) {
  clearThrownValue();

  auto globalFunctionIndex = bytecode->getGlobalFunctionIndex();

  if (bytecode->getBytecodeOptions().getStaticBuiltins() && !builtinsFrozen_) {
    if (assertBuiltinsUnmodified() == ExecutionStatus::EXCEPTION) {
      return ExecutionStatus::EXCEPTION;
    }
    freezeBuiltins();
    assert(builtinsFrozen_ && "Builtins must be frozen by now.");
  }

<<<<<<< HEAD
  if (!flags.ignoreES6PromiseChecks && bytecode->getBytecodeOptions().hasAsync && !hasES6Promise_) {
    return raiseTypeError(
        "Cannot execute a bytecode having async functions when Promise is disabled.");
  }

=======
>>>>>>> 27a5377e
  if (flags.persistent) {
    // Persistent flag can't be true if the BCProvider doesn't support it.
    if (LLVM_UNLIKELY(!bytecode->allowPersistent())) {
      const char *msg = "Cannot enable persistent mode for lazy compilation";
      hermesLog("Hermes", "%s", msg);
      hermes_fatal(msg);
    }

    persistentBCProviders_.push_back(bytecode);
    if (bytecodeWarmupPercent_ > 0) {
      // Start the warmup thread for this bytecode if it's a buffer.
      bytecode->startWarmup(bytecodeWarmupPercent_);
    }
    if (getVMExperimentFlags() & experiments::MAdviseRandom) {
      bytecode->madvise(oscompat::MAdvice::Random);
    } else if (getVMExperimentFlags() & experiments::MAdviseSequential) {
      bytecode->madvise(oscompat::MAdvice::Sequential);
    }
    if (getVMExperimentFlags() & experiments::VerifyBytecodeChecksum) {
      llvh::ArrayRef<uint8_t> buf = bytecode->getRawBuffer();
      // buf is empty for non-buffer providers
      if (!buf.empty()) {
        if (!hbc::BCProviderFromBuffer::bytecodeHashIsValid(buf)) {
          const char *msg = "Bytecode checksum verification failed";
          hermesLog("Hermes", "%s", msg);
          hermes_fatal(msg);
        }
      }
    }
  }
  // Only track I/O for buffers > 64 kB (which excludes things like
  // Runtime::generateSpecialRuntimeBytecode).
  if (flags.persistent && trackIO_ &&
      bytecode->getRawBuffer().size() > MIN_IO_TRACKING_SIZE) {
    bytecode->startPageAccessTracker();
    if (!bytecode->getPageAccessTracker()) {
      hermesLog(
          "Hermes",
          "Failed to start bytecode I/O instrumentation, "
          "maybe not supported on this platform.");
    }
  }

  GCScope scope(*this);

  Handle<Domain> domain = makeHandle(Domain::create(*this));

  auto runtimeModuleRes = RuntimeModule::create(
      *this, domain, allocateScriptId(), std::move(bytecode), flags, sourceURL);
  if (LLVM_UNLIKELY(runtimeModuleRes == ExecutionStatus::EXCEPTION)) {
    return ExecutionStatus::EXCEPTION;
  }
  auto runtimeModule = *runtimeModuleRes;
  auto globalCode = runtimeModule->getCodeBlockMayAllocate(globalFunctionIndex);

#ifdef HERMES_ENABLE_DEBUGGER
  // If the debugger is configured to pause on load, give it a chance to pause.
  getDebugger().willExecuteModule(runtimeModule, globalCode);
#endif

  if (runtimeModule->hasCJSModules()) {
    auto requireContext = RequireContext::create(
        *this, domain, getPredefinedStringHandle(Predefined::dotSlash));
    return runRequireCall(
        *this,
        requireContext,
        domain,
        *domain->getCJSModuleOffset(*this, domain->getCJSEntryModuleID()));
  } else if (runtimeModule->hasCJSModulesStatic()) {
    return runRequireCall(
        *this,
        makeNullHandle<RequireContext>(),
        domain,
        *domain->getCJSModuleOffset(*this, domain->getCJSEntryModuleID()));
  } else {
    // Create a JSFunction which will reference count the runtime module.
    // Note that its handle gets registered in the scope, so we don't need to
    // save it. Also note that environment will often be null here, except if
    // this is local eval.
    auto func = JSFunction::create(
        *this,
        domain,
        Handle<JSObject>::vmcast(&functionPrototype),
        environment,
        globalCode);

    ScopedNativeCallFrame newFrame{
        *this, 0, func.getHermesValue(), *newTarget, *thisArg};
    if (LLVM_UNLIKELY(newFrame.overflowed()))
      return raiseStackOverflow(StackOverflowKind::NativeStack);
    return shouldRandomizeMemoryLayout_
        ? interpretFunctionWithRandomStack(*this, globalCode)
        : interpretFunction(globalCode);
  }
}

ExecutionStatus Runtime::loadSegment(
    std::shared_ptr<hbc::BCProvider> &&bytecode,
    Handle<RequireContext> requireContext,
    RuntimeModuleFlags flags) {
  GCScopeMarkerRAII marker{*this};
  auto domain = makeHandle(RequireContext::getDomain(*this, *requireContext));

  if (LLVM_UNLIKELY(
          RuntimeModule::create(
              *this, domain, nextScriptId_++, std::move(bytecode), flags, "") ==
          ExecutionStatus::EXCEPTION)) {
    return ExecutionStatus::EXCEPTION;
  }

  return ExecutionStatus::RETURNED;
}

Handle<JSObject> Runtime::runInternalJavaScript() {
#ifdef HERMESVM_INTERNAL_JAVASCRIPT_NATIVE
  SHLegacyValue resOrExc;
  if (_sh_unit_init_guarded(
          getSHRuntime(*this), &sh_export_internal_unit, &resOrExc))
    return makeHandle<JSObject>(HermesValue::fromRaw(resOrExc.raw));
  hermes_fatal("Error evaluating internal unit.");
#else
  llvh::ArrayRef<uint8_t> module = getInternalBytecode();

#ifdef HERMES_ENABLE_DEBUGGER
  // If the debugger is enabled we need to be able to set breakpoints in
  // internal bytecode. Copy it into the heap to allow mutating it.
  // Copy module into internalBytecodeCopy_ and use that instead.
  internalBytecodeCopy_.reset(
      static_cast<uint8_t *>(checkedMalloc(module.size())));
  std::memcpy(internalBytecodeCopy_.get(), module.data(), module.size());
  module = {internalBytecodeCopy_.get(), module.size()};
#endif

  std::pair<std::unique_ptr<hbc::BCProvider>, std::string> bcResult =
      hbc::BCProviderFromBuffer::createBCProviderFromBuffer(
          std::make_unique<Buffer>(module.data(), module.size()));
  if (LLVM_UNLIKELY(!bcResult.first)) {
    hermes_fatal((llvh::Twine("Error running internal bytecode: ") +
                  bcResult.second.c_str())
                     .str());
  }
  // The bytes backing our buffer are immortal, so we can be persistent.
  RuntimeModuleFlags flags;
  flags.persistent = true;
  flags.hidesEpilogue = true;
  flags.ignoreES6PromiseChecks = true;
  auto res = runBytecode(
      std::move(bcResult.first),
      flags,
      /*sourceURL*/ "InternalBytecode.js",
      makeNullHandle<Environment>());
  // It is a fatal error for the internal bytecode to throw an exception.
  assert(
      res != ExecutionStatus::EXCEPTION && "Internal bytecode threw exception");
  assert(
      res->isObject() &&
      "Completion value of internal bytecode must be an object");

  return makeHandle<JSObject>(*res);
#endif
}

void Runtime::printException(llvh::raw_ostream &os, Handle<> valueHandle) {
  os << "Uncaught ";
  clearThrownValue();

  // Try to fetch the stack trace.
  CallResult<PseudoHandle<>> propRes{ExecutionStatus::EXCEPTION};
  if (auto objHandle = Handle<JSObject>::dyn_vmcast(valueHandle)) {
    if (LLVM_UNLIKELY(
            (propRes = JSObject::getNamed_RJS(
                 objHandle,
                 *this,
                 Predefined::getSymbolID(Predefined::stack))) ==
            ExecutionStatus::EXCEPTION)) {
      // Suppress prepareStackTrace using the recursion-breaking flag and retry.
      bool wasFormattingStackTrace = formattingStackTrace();
      if (LLVM_LIKELY(!wasFormattingStackTrace)) {
        setFormattingStackTrace(true);
      }
      const auto &guard =
          llvh::make_scope_exit([this, wasFormattingStackTrace]() {
            if (formattingStackTrace() != wasFormattingStackTrace) {
              setFormattingStackTrace(wasFormattingStackTrace);
            }
          });
      (void)guard;

      if (LLVM_UNLIKELY(
              (propRes = JSObject::getNamed_RJS(
                   objHandle,
                   *this,
                   Predefined::getSymbolID(Predefined::stack))) ==
              ExecutionStatus::EXCEPTION)) {
        os << "exception thrown while getting stack trace\n";
        return;
      }
    }
  }
  SmallU16String<32> tmp;
  if (LLVM_UNLIKELY(
          propRes == ExecutionStatus::EXCEPTION || (*propRes)->isUndefined())) {
    // If stack trace is unavailable, we just print error.toString.
    auto strRes = toString_RJS(*this, valueHandle);
    if (LLVM_UNLIKELY(strRes == ExecutionStatus::EXCEPTION)) {
      os << "exception thrown in toString of original exception\n";
      return;
    }

    strRes->get()->appendUTF16String(tmp);
    os << tmp << "\n";
    return;
  }
  // stack trace is available, try to convert it to string.
  auto strRes = toString_RJS(*this, makeHandle(std::move(*propRes)));
  if (LLVM_UNLIKELY(strRes == ExecutionStatus::EXCEPTION)) {
    os << "exception thrown in toString of stack trace\n";
    return;
  }
  PseudoHandle<StringPrimitive> str = std::move(*strRes);
  if (str->getStringLength() == 0) {
    str.invalidate();
    // If the final value is the empty string,
    // fall back to just printing the error.toString directly.
    auto errToStringRes = toString_RJS(*this, valueHandle);
    if (LLVM_UNLIKELY(errToStringRes == ExecutionStatus::EXCEPTION)) {
      os << "exception thrown in toString of original exception\n";
      return;
    }
    str = std::move(*errToStringRes);
  }
  str->appendUTF16String(tmp);
  os << tmp << "\n";
}

Handle<JSObject> Runtime::getGlobal() {
  return Handle<JSObject>::vmcast(&global_);
}

std::vector<llvh::ArrayRef<uint8_t>> Runtime::getEpilogues() {
  std::vector<llvh::ArrayRef<uint8_t>> result;
  for (const auto &m : runtimeModuleList_) {
    if (!m.hidesEpilogue()) {
      result.push_back(m.getEpilogue());
    }
  }
  return result;
}

#ifdef HERMES_ENABLE_DEBUGGER

llvh::Optional<Runtime::StackFrameInfo> Runtime::stackFrameInfoByIndex(
    uint32_t frameIdx) const {
  // Locate the frame.
  auto frames = getStackFrames();
  auto it = frames.begin();
  for (; frameIdx && it != frames.end(); ++it, --frameIdx) {
  }
  if (it == frames.end())
    return llvh::None;

  StackFrameInfo info;
  info.frame = *it++;
  info.isGlobal = it == frames.end();
  return info;
}

/// Calculate and \return the offset between the location of the specified
/// frame and the start of the stack. This value increases with every nested
/// call.
uint32_t Runtime::calcFrameOffset(ConstStackFrameIterator it) const {
  assert(it != getStackFrames().end() && "invalid frame");
  return it->ptr() - registerStackStart_;
}

/// \return the offset between the location of the current frame and the
///   start of the stack. This value increases with every nested call.
uint32_t Runtime::getCurrentFrameOffset() const {
  return calcFrameOffset(getStackFrames().begin());
}

#endif

static ExecutionStatus
raisePlaceholder(Runtime &runtime, Handle<JSError> errorObj, Handle<> message) {
  JSError::recordStackTrace(errorObj, runtime);
  JSError::setMessage(errorObj, runtime, message);
  return runtime.setThrownValue(errorObj.getHermesValue());
}

/// A placeholder used to construct a Error Object that takes in a the specified
/// message.
static ExecutionStatus raisePlaceholder(
    Runtime &runtime,
    Handle<JSObject> prototype,
    Handle<> message) {
  GCScopeMarkerRAII gcScope{runtime};

  // Create the error object, initialize stack property and set message.
  auto errorObj = runtime.makeHandle(JSError::create(runtime, prototype));
  return raisePlaceholder(runtime, errorObj, message);
}

/// A placeholder used to construct a Error Object that takes in a const
/// message. A new StringPrimitive is created each time.
// TODO: Predefine each error message.
static ExecutionStatus raisePlaceholder(
    Runtime &runtime,
    Handle<JSObject> prototype,
    const TwineChar16 &msg) {
  // Since this happens unexpectedly and rarely, don't rely on the parent
  // GCScope.
  GCScope gcScope{runtime};

  SmallU16String<64> buf;
  msg.toVector(buf);

  auto strRes = StringPrimitive::create(runtime, buf);
  if (strRes == ExecutionStatus::EXCEPTION) {
    return ExecutionStatus::EXCEPTION;
  }
  auto str = runtime.makeHandle<StringPrimitive>(*strRes);
  LLVM_DEBUG(llvh::errs() << buf.arrayRef() << "\n");
  return raisePlaceholder(runtime, prototype, str);
}

ExecutionStatus Runtime::raiseError(const TwineChar16 &msg) {
  return raisePlaceholder(
      *this, Handle<JSObject>::vmcast(&ErrorPrototype), msg);
}

ExecutionStatus Runtime::raiseTypeError(Handle<> message) {
  // Since this happens unexpectedly and rarely, don't rely on the parent
  // GCScope.
  GCScope gcScope{*this};
  return raisePlaceholder(
      *this, Handle<JSObject>::vmcast(&TypeErrorPrototype), message);
}

ExecutionStatus Runtime::raiseTypeErrorForValue(
    llvh::StringRef msg1,
    Handle<> value,
    llvh::StringRef msg2) {
  switch (value->getTag()) {
    case HermesValue::Tag::Object:
      return raiseTypeError(msg1 + TwineChar16("Object") + msg2);
    case HermesValue::Tag::Str:
      return raiseTypeError(
          msg1 + TwineChar16("'") + vmcast<StringPrimitive>(*value) + "'" +
          msg2);
    case HermesValue::Tag::BoolSymbol:
      if (value->isBool()) {
        if (value->getBool()) {
          return raiseTypeError(msg1 + TwineChar16("true") + msg2);
        } else {
          return raiseTypeError(msg1 + TwineChar16("false") + msg2);
        }
      }
      return raiseTypeError(
          msg1 + TwineChar16("Symbol(") +
          getStringPrimFromSymbolID(value->getSymbol()) + ")" + msg2);
    case HermesValue::Tag::UndefinedNull:
      if (value->isUndefined())
        return raiseTypeError(msg1 + TwineChar16("undefined") + msg2);
      else
        return raiseTypeError(msg1 + TwineChar16("null") + msg2);
    default:
      if (value->isNumber()) {
        char buf[hermes::NUMBER_TO_STRING_BUF_SIZE];
        size_t len = hermes::numberToString(
            value->getNumber(), buf, hermes::NUMBER_TO_STRING_BUF_SIZE);
        return raiseTypeError(
            msg1 + TwineChar16(llvh::StringRef{buf, len}) + msg2);
      }
  }
  return raiseTypeError(msg1 + TwineChar16("Value") + msg2);
}

ExecutionStatus Runtime::raiseTypeError(const TwineChar16 &msg) {
  return raisePlaceholder(
      *this, Handle<JSObject>::vmcast(&TypeErrorPrototype), msg);
}

ExecutionStatus Runtime::raiseSyntaxError(const TwineChar16 &msg) {
  return raisePlaceholder(
      *this, Handle<JSObject>::vmcast(&SyntaxErrorPrototype), msg);
}

ExecutionStatus Runtime::raiseRangeError(const TwineChar16 &msg) {
  return raisePlaceholder(
      *this, Handle<JSObject>::vmcast(&RangeErrorPrototype), msg);
}

ExecutionStatus Runtime::raiseReferenceError(const TwineChar16 &msg) {
  return raisePlaceholder(
      *this, Handle<JSObject>::vmcast(&ReferenceErrorPrototype), msg);
}

ExecutionStatus Runtime::raiseReferenceError(Handle<> message) {
  return raisePlaceholder(
      *this, Handle<JSObject>::vmcast(&ReferenceErrorPrototype), message);
}

ExecutionStatus Runtime::raiseURIError(const TwineChar16 &msg) {
  return raisePlaceholder(
      *this, Handle<JSObject>::vmcast(&URIErrorPrototype), msg);
}

ExecutionStatus Runtime::raiseStackOverflow(StackOverflowKind kind) {
  const char *msg;
  switch (kind) {
    case StackOverflowKind::JSRegisterStack:
      msg = "Maximum call stack size exceeded";
      break;
    case StackOverflowKind::NativeStack:
      msg = "Maximum call stack size exceeded (native stack depth)";
      break;
    case StackOverflowKind::JSONParser:
      msg = "Maximum nesting level in JSON parser exceeded";
      break;
    case StackOverflowKind::JSONStringify:
      msg = "Maximum nesting level in JSON stringifyer exceeded";
      break;
  }
  return raisePlaceholder(
      *this, Handle<JSObject>::vmcast(&RangeErrorPrototype), msg);
}

ExecutionStatus Runtime::raiseQuitError() {
  return raiseUncatchableError(
      Handle<JSObject>::vmcast(&QuitErrorPrototype), "Quit");
}

ExecutionStatus Runtime::raiseTimeoutError() {
  return raiseUncatchableError(
      Handle<JSObject>::vmcast(&TimeoutErrorPrototype),
      "Javascript execution has timed out.");
}

ExecutionStatus Runtime::raiseUncatchableError(
    Handle<JSObject> prototype,
    llvh::StringRef errMessage) {
  Handle<JSError> err =
      makeHandle(JSError::createUncatchable(*this, prototype));
  auto res = StringPrimitive::create(
      *this, llvh::ASCIIRef{errMessage.begin(), errMessage.end()});
  if (res == ExecutionStatus::EXCEPTION) {
    return ExecutionStatus::EXCEPTION;
  }
  auto str = makeHandle(*res);
  return raisePlaceholder(*this, err, str);
}

ExecutionStatus Runtime::raiseEvalUnsupported(llvh::StringRef code) {
  return raiseSyntaxError(
      TwineChar16("Parsing source code unsupported: ") + code.substr(0, 32));
}

bool Runtime::insertVisitedObject(JSObject *obj) {
  if (llvh::find(stringCycleCheckVisited_, obj) !=
      stringCycleCheckVisited_.end())
    return true;
  stringCycleCheckVisited_.push_back(obj);
  return false;
}

void Runtime::removeVisitedObject(JSObject *obj) {
  (void)obj;
  assert(
      stringCycleCheckVisited_.back() == obj && "string cycle stack corrupted");
  stringCycleCheckVisited_.pop_back();
}

std::unique_ptr<Buffer> Runtime::generateSpecialRuntimeBytecode() {
  hbc::SimpleBytecodeBuilder builder;
  {
    hbc::BytecodeInstructionGenerator bcGen;
    bcGen.emitLoadConstUndefined(0);
    bcGen.emitRet(0);
    builder.addFunction(1, 1, bcGen.acquireBytecode());
  }
  {
    hbc::BytecodeInstructionGenerator bcGen;
    bcGen.emitGetGlobalObject(0);
    bcGen.emitRet(0);
    builder.addFunction(1, 1, bcGen.acquireBytecode());
  }
  auto buffer = builder.generateBytecodeBuffer();
  assert(buffer->size() < MIN_IO_TRACKING_SIZE);
  return buffer;
}

void Runtime::initPredefinedStrings() {
  assert(!getTopGCScope() && "There shouldn't be any handles allocated yet");

  auto buffer = predefStringAndSymbolChars;
  auto propLengths = predefPropertyLengths;
  auto strLengths = predefStringLengths;
  auto symLengths = predefSymbolLengths;

  static const uint32_t hashes[] = {
#define STR(name, string) constexprHashString(string),
#include "hermes/VM/PredefinedStrings.def"
  };

  uint32_t offset = 0;
  uint32_t registered = 0;
  (void)registered;
  const uint32_t strCount = Predefined::NumStrings;
  const uint32_t symCount = Predefined::NumSymbols;
  identifierTable_.reserve(Predefined::_IPROP_AFTER_LAST + strCount + symCount);

  for (uint32_t idx = 0; idx < Predefined::_IPROP_AFTER_LAST; ++idx) {
    SymbolID sym = identifierTable_.createNotUniquedLazySymbol(
        ASCIIRef{&buffer[offset], propLengths[idx]});

    assert(sym == Predefined::getSymbolID((Predefined::IProp)registered++));
    (void)sym;

    offset += propLengths[idx];
  }

  assert(
      strCount == sizeof hashes / sizeof hashes[0] &&
      "Arrays should have same length");
  for (uint32_t idx = 0; idx < strCount; idx++) {
    SymbolID sym = identifierTable_.registerLazyIdentifier(
        ASCIIRef{&buffer[offset], strLengths[idx]}, hashes[idx]);

    assert(sym == Predefined::getSymbolID((Predefined::Str)registered++));
    (void)sym;

    offset += strLengths[idx];
  }

  for (uint32_t idx = 0; idx < symCount; ++idx) {
    SymbolID sym = identifierTable_.createNotUniquedLazySymbol(
        ASCIIRef{&buffer[offset], symLengths[idx]});

    assert(sym == Predefined::getSymbolID((Predefined::Sym)registered++));
    (void)sym;

    offset += symLengths[idx];
  }

  assert(
      !getTopGCScope() &&
      "There shouldn't be any handles allocated during initializing the predefined strings");
}

void Runtime::initCharacterStrings() {
  GCScope gc(*this);
  auto marker = gc.createMarker();
  charStrings_.reserve(256);
  for (char16_t ch = 0; ch < 256; ++ch) {
    gc.flushToMarker(marker);
    charStrings_.push_back(allocateCharacterString(ch).getHermesValue());
  }
}

Handle<StringPrimitive> Runtime::allocateCharacterString(char16_t ch) {
  // This can in theory throw when called out of initialization phase.
  // However there is only that many character strings and in practice this
  // is not a problem.  Note that we allocate these as "long-lived" objects,
  // so we don't have to scan the charStrings_ array in
  // young-generation collections.

  PinnedHermesValue strRes;
  if (LLVM_LIKELY(ch < 128)) {
    strRes = ignoreAllocationFailure(
        StringPrimitive::createLongLived(*this, ASCIIRef(ch)));
  } else {
    strRes = ignoreAllocationFailure(
        StringPrimitive::createLongLived(*this, UTF16Ref(ch)));
  }
  return makeHandle<StringPrimitive>(strRes);
}

Handle<StringPrimitive> Runtime::getCharacterString(char16_t ch) {
  if (LLVM_LIKELY(ch < 256))
    return Handle<StringPrimitive>::vmcast(&charStrings_[ch]);

  return makeHandle<StringPrimitive>(
      ignoreAllocationFailure(StringPrimitive::create(*this, UTF16Ref(ch))));
}

static constexpr uint16_t FROZEN_FLAG = 0x8000;
/// Store all object and symbol ids in a static table to conserve code size.
static const struct {
  /// The Predefined:: string id of the object. Or FROZEN_FLAG if it should be
  /// frozen.
  uint16_t object;
  uint16_t method;
#ifndef NDEBUG
  const char *name;
#endif
} publicNativeBuiltins[] = {

#ifndef NDEBUG
#define NORMAL_METHOD(object, method) \
  {(uint16_t)Predefined::object,      \
   (uint16_t)Predefined::method,      \
   #object "::" #method},
#define BUILTIN_METHOD(object, method)         \
  {(uint16_t)Predefined::object | FROZEN_FLAG, \
   (uint16_t)Predefined::method,               \
   #object "::" #method},
#else
#define NORMAL_METHOD(object, method) \
  {(uint16_t)Predefined::object, (uint16_t)Predefined::method},
#define BUILTIN_METHOD(object, method) \
  {(uint16_t)Predefined::object | FROZEN_FLAG, (uint16_t)Predefined::method},
#endif

#define PRIVATE_BUILTIN(name)
#define JS_BUILTIN(name)
#define NORMAL_OBJECT(object)

#include "hermes/FrontEndDefs/Builtins.def"
};

static_assert(
    sizeof(publicNativeBuiltins) / sizeof(publicNativeBuiltins[0]) ==
        BuiltinMethod::_firstPrivate,
    "builtin method table mismatch");

ExecutionStatus Runtime::forEachPublicNativeBuiltin(
    const std::function<ExecutionStatus(
        unsigned methodIndex,
        bool frozen,
        Predefined::Str objectName,
        Handle<JSObject> &object,
        SymbolID methodID)> &callback) {
  MutableHandle<JSObject> lastObject{*this};
  Predefined::Str lastObjectName = Predefined::_STRING_AFTER_LAST;

  for (unsigned methodIndex = 0; methodIndex < BuiltinMethod::_firstPrivate;
       ++methodIndex) {
    GCScopeMarkerRAII marker{*this};
    LLVM_DEBUG(llvh::dbgs() << publicNativeBuiltins[methodIndex].name << "\n");
    // Find the object first, if it changed.
    bool frozen = (publicNativeBuiltins[methodIndex].object & FROZEN_FLAG) != 0;
    auto objectName = (Predefined::Str)(
        publicNativeBuiltins[methodIndex].object & ~FROZEN_FLAG);
    if (objectName != lastObjectName) {
      auto objectID = Predefined::getSymbolID(objectName);
      // Avoid running any JS here to avoid modifying the builtins while
      // iterating them.
      NamedPropertyDescriptor desc;
      // Check if the builtin is overridden.
      if (!JSObject::getOwnNamedDescriptor(
              getGlobal(), *this, objectID, desc)) {
        return raiseTypeError(
            TwineChar16{
                "Cannot execute a bytecode compiled with -fstatic-builtins: "} +
            getPredefinedString(objectName) + " was deleted");
      }
      // Doesn't run accessors.
      auto cr = JSObject::getNamedSlotValue(getGlobal(), *this, desc);
      if (LLVM_UNLIKELY(cr == ExecutionStatus::EXCEPTION)) {
        return ExecutionStatus::EXCEPTION;
      }
      // This is known to not be PropertyAccessor, so check that casting it to
      // JSObject is allowed.
      if (LLVM_UNLIKELY(!vmisa<JSObject>(cr->get()))) {
        return raiseTypeError(
            TwineChar16{
                "Cannot execute a bytecode compiled with -fstatic-builtins: "} +
            getPredefinedString(objectName) + " is not an object");
      }

      lastObject = vmcast<JSObject>(cr->get());
      lastObjectName = objectName;
    }

    // Find the method.
    auto methodName = (Predefined::Str)publicNativeBuiltins[methodIndex].method;
    auto methodID = Predefined::getSymbolID(methodName);

    ExecutionStatus status =
        callback(methodIndex, frozen, objectName, lastObject, methodID);
    if (status != ExecutionStatus::RETURNED) {
      return ExecutionStatus::EXCEPTION;
    }
  }
  return ExecutionStatus::RETURNED;
}

void Runtime::initNativeBuiltins() {
  GCScopeMarkerRAII gcScope{*this};

  (void)forEachPublicNativeBuiltin([this](
                                       unsigned methodIndex,
                                       bool /*frozen*/,
                                       Predefined::Str /* objectName */,
                                       Handle<JSObject> &currentObject,
                                       SymbolID methodID) {
    auto cr = JSObject::getNamed_RJS(currentObject, *this, methodID);
    assert(
        cr.getStatus() != ExecutionStatus::EXCEPTION &&
        "getNamed() of builtin method failed");
    assert(
        vmisa<NativeFunction>(cr->get()) &&
        "getNamed() of builtin method must be a NativeFunction");
    registerBuiltin(
        (BuiltinMethod::Enum)methodIndex, vmcast<NativeFunction>(cr->get()));
    return ExecutionStatus::RETURNED;
  });

  // Now add the private native builtins.
  createHermesBuiltins(*this);
#ifndef NDEBUG
  // Make sure native builtins are all defined.
  for (unsigned i = 0; i < BuiltinMethod::_firstJS; ++i) {
    assert(builtins_[i] && "native builtin not initialized");
  }
#endif
}

static const struct JSBuiltin {
  uint16_t symID, builtinIndex;
} jsBuiltins[] = {
#define NORMAL_OBJECT(object)
#define NORMAL_METHOD(object, method)
#define BUILTIN_METHOD(object, method)
#define PRIVATE_BUILTIN(name)
#define JS_BUILTIN(name)                                \
  {                                                     \
    (uint16_t) Predefined::name,                        \
        (uint16_t)BuiltinMethod::HermesBuiltin##_##name \
  }
#include "hermes/FrontEndDefs/Builtins.def"
};

void Runtime::initJSBuiltins(Handle<JSObject> jsBuiltinsObj) {
  for (const JSBuiltin &jsBuiltin : jsBuiltins) {
    auto symID = jsBuiltin.symID;
    auto builtinIndex = jsBuiltin.builtinIndex;

    // Try to get the JS function from jsBuiltinsObj.
    auto getRes = JSObject::getNamed_RJS(
        jsBuiltinsObj, *this, Predefined::getSymbolID((Predefined::Str)symID));
    assert(getRes == ExecutionStatus::RETURNED && "Failed to get JS builtin.");
    Callable *jsFunc = vmcast<Callable>(getRes->getHermesValue());

    registerBuiltin((BuiltinMethod::Enum)builtinIndex, jsFunc);
  }
}

ExecutionStatus Runtime::assertBuiltinsUnmodified() {
  assert(!builtinsFrozen_ && "Builtins are already frozen.");
  GCScope gcScope(*this);
  NoRJSScope noRJS{*this};

  return forEachPublicNativeBuiltin([this](
                                        unsigned methodIndex,
                                        bool frozen,
                                        Predefined::Str objectName,
                                        Handle<JSObject> &currentObject,
                                        SymbolID methodID) {
    // Skip "normal" builtins, since they are not frozen.
    if (!frozen)
      return ExecutionStatus::RETURNED;

    // Avoid running any JS here to avoid modifying the builtins while iterating
    // them.
    NamedPropertyDescriptor desc;
    // Check if the builtin is overridden.
    // Need to check for flags which could result in JS execution.
    if (!JSObject::getOwnNamedDescriptor(
            currentObject, *this, methodID, desc) ||
        desc.flags.proxyObject || desc.flags.hostObject) {
      return raiseTypeError(
          TwineChar16{
              "Cannot execute a bytecode compiled with -fstatic-builtins: "} +
          getPredefinedString(objectName) + "." +
          getStringPrimFromSymbolID(methodID) + " has been modified");
    }
    auto cr = JSObject::getNamedSlotValue(currentObject, *this, desc);
    if (LLVM_UNLIKELY(cr == ExecutionStatus::EXCEPTION)) {
      return ExecutionStatus::EXCEPTION;
    }
    auto currentBuiltin = dyn_vmcast<NativeFunction>(cr->get());
    if (!currentBuiltin || currentBuiltin != builtins_[methodIndex]) {
      return raiseTypeError(
          TwineChar16{
              "Cannot execute a bytecode compiled with -fstatic-builtins: "} +
          getPredefinedString(objectName) + "." +
          getStringPrimFromSymbolID(methodID) + " has been modified");
    }
    return ExecutionStatus::RETURNED;
  });
}

void Runtime::freezeBuiltins() {
  assert(!builtinsFrozen_ && "Builtins are already frozen.");
  GCScope gcScope{*this};

  // A list storing all the object ids that we will freeze on the global object
  // in the end.
  std::vector<SymbolID> objectList;
  // A list storing all the method ids on the same object that we will freeze on
  // each object.
  std::vector<SymbolID> methodList;

  // Masks for setting the property a static builtin and read-only.
  PropertyFlags clearFlags;
  clearFlags.configurable = 1;
  clearFlags.writable = 1;
  PropertyFlags setFlags;
  setFlags.staticBuiltin = 1;

  (void)forEachPublicNativeBuiltin(
      [this, &objectList, &methodList, &clearFlags, &setFlags](
          unsigned methodIndex,
          bool frozen,
          Predefined::Str objectName,
          Handle<JSObject> &currentObject,
          SymbolID methodID) {
        // Skip normal builtins.
        if (!frozen)
          return ExecutionStatus::RETURNED;

        methodList.push_back(methodID);
        // This is the last method on current object.
        if (methodIndex + 1 == BuiltinMethod::_publicCount ||
            objectName != publicNativeBuiltins[methodIndex + 1].object) {
          // Store the object id in the object set.
          SymbolID objectID = Predefined::getSymbolID(objectName);
          objectList.push_back(objectID);
          // Freeze all methods and mark them as static builtins on the current
          // object.
          JSObject::updatePropertyFlagsWithoutTransitions(
              currentObject,
              *this,
              clearFlags,
              setFlags,
              llvh::ArrayRef<SymbolID>(methodList));
          methodList.clear();
        }
        return ExecutionStatus::RETURNED;
      });

  // Freeze all builtin objects and mark them as static builtins on the global
  // object.
  JSObject::updatePropertyFlagsWithoutTransitions(
      getGlobal(),
      *this,
      clearFlags,
      setFlags,
      llvh::ArrayRef<SymbolID>(objectList));

  builtinsFrozen_ = true;
}

ExecutionStatus Runtime::drainJobs() {
  GCScope gcScope{*this};
  MutableHandle<Callable> job{*this};
  // Note that new jobs can be enqueued during the draining.
  while (!jobQueue_.empty()) {
    GCScopeMarkerRAII marker{gcScope};

    job = jobQueue_.front();
    jobQueue_.pop_front();

    // Jobs are guaranteed to behave as thunks.
    auto callRes =
        Callable::executeCall0(job, *this, Runtime::getUndefinedValue());

    // Early return to signal the caller. Note that the exceptional job has been
    // popped, so re-invocation would pick up from the next available job.
    if (LLVM_UNLIKELY(callRes == ExecutionStatus::EXCEPTION)) {
      return ExecutionStatus::EXCEPTION;
    }
  }
  return ExecutionStatus::RETURNED;
}

ExecutionStatus Runtime::addToKeptObjects(Handle<JSObject> obj) {
  // Lazily create the map for keptObjects_
  if (*keptObjects_ == nullptr) {
    keptObjects_ = JSSet::create(*this, mapPrototype);

    if (LLVM_UNLIKELY(
            JSSet::initializeStorage(keptObjects_, *this) ==
            ExecutionStatus::EXCEPTION)) {
      return ExecutionStatus::EXCEPTION;
    }
  }
  return JSSet::insert(keptObjects_, *this, obj);
}

void Runtime::clearKeptObjects() {
  keptObjects_ = nullptr;
}

uint64_t Runtime::gcStableHashHermesValue(Handle<HermesValue> value) {
  switch (value->getTag()) {
    case HermesValue::Tag::Object: {
      // For objects, because pointers can move, we need a unique ID
      // that does not change for each object.
      return JSObject::getObjectID(vmcast<JSObject>(*value), *this);
    }
    case HermesValue::Tag::BigInt: {
      // For bigints, we hash the string content.
      auto bytes = Handle<BigIntPrimitive>::vmcast(value)->getRawDataCompact();
      return llvh::hash_combine_range(bytes.begin(), bytes.end());
    }
    case HermesValue::Tag::Str: {
      // For strings, we hash the string content.
      auto strHandle = Handle<StringPrimitive>::vmcast(value);
      return strHandle->getOrComputeHash();
    }
    default:
      assert(!value->isPointer() && "Unhandled pointer type");
      if (value->isNumber()) {
        // We need to check for NaNs because they may differ in the sign bit,
        // but they should have the same hash value.
        if (LLVM_UNLIKELY(value->isNaN()))
          return llvh::hash_value(HermesValue::encodeNaNValue().getRaw());
        // To normalize -0 to 0.
        if (value->getNumber() == 0)
          return 0;
      }
      // For everything else, we just take advantage of HermesValue.
      return llvh::hash_value(value->getRaw());
  }
}

bool Runtime::symbolEqualsToStringPrim(SymbolID id, StringPrimitive *strPrim) {
  auto view = identifierTable_.getStringView(*this, id);
  return strPrim->equals(view);
}

LLVM_ATTRIBUTE_NOINLINE
void Runtime::allocStack(uint32_t count, HermesValue initValue) {
  // Note: it is important that allocStack be defined out-of-line. If inline,
  // constants are propagated into initValue, which enables clang to use
  // memset_pattern_16. This ends up being a significant loss as it is an
  // indirect call.
  auto *oldStackPointer = stackPointer_;
  allocUninitializedStack(count);
  // Initialize the new registers.
  std::uninitialized_fill_n(oldStackPointer, count, initValue);
}

void Runtime::dumpCallFrames(llvh::raw_ostream &OS) {
  OS << "== Call Frames ==\n";
  const PinnedHermesValue *next = getStackPointer();
  unsigned i = 0;
  for (StackFramePtr sf : getStackFrames()) {
    OS << i++ << " ";
    if (auto *closure = dyn_vmcast<Callable>(sf.getCalleeClosureOrCBRef())) {
      OS << cellKindStr(closure->getKind()) << " ";
    }
    if (auto *cb = sf.getCalleeCodeBlock()) {
      OS << formatSymbolID(cb->getNameMayAllocate()) << " ";
    }
    dumpStackFrame(sf, OS, next);
    next = sf.ptr();
  }
}

LLVM_ATTRIBUTE_NOINLINE
void Runtime::dumpCallFrames() {
  dumpCallFrames(llvh::errs());
}

/// Serialize a SymbolID.
llvh::raw_ostream &operator<<(
    llvh::raw_ostream &OS,
    Runtime::FormatSymbolID format) {
  if (!format.symbolID.isValid())
    return OS << "SymbolID(INVALID)";

  OS << "SymbolID("
     << (format.symbolID.isNotUniqued() ? "(External)" : "(Internal)")
     << format.symbolID.unsafeGetIndex() << " \"";

  OS << format.runtime.getIdentifierTable().convertSymbolToUTF8(
      format.symbolID);
  return OS << "\")";
}

/****************************************************************************
 * WARNING: This code is run after a crash. Avoid walking data structures,
 *          doing memory allocation, or using libc etc. as much as possible
 ****************************************************************************/
void Runtime::crashCallback(int fd) {
  llvh::raw_fd_ostream jsonStream(fd, false);
  JSONEmitter json(jsonStream);

  // Temporary buffer for pointers converted to strings. 20 bytes is enough,
  // since an 8 byte pointer is 16 characters, plus the "0x" and the null
  // terminator.
  char hexBuf[20];
  auto writeHex = [&hexBuf](void *ptr) {
    unsigned len = snprintf(hexBuf, sizeof(hexBuf), "%p", ptr);
    assert(len < sizeof(hexBuf) && "Need more chars than expected");
    return llvh::StringRef{hexBuf, len};
  };

  json.openDict();
  json.emitKeyValue("type", "runtime");
  json.emitKeyValue("address", writeHex(this));
  json.emitKeyValue(
      "registerStackAllocation", writeHex(registerStackAllocation_.data()));
  json.emitKeyValue("registerStackStart", writeHex(registerStackStart_));
  json.emitKeyValue("registerStackPointer", writeHex(stackPointer_));
  json.emitKeyValue("registerStackEnd", writeHex(registerStackEnd_));
  json.emitKey("callstack");
  crashWriteCallStack(json);
  json.closeDict();
}

/****************************************************************************
 * WARNING: This code is run after a crash. Avoid walking data structures,
 *          doing memory allocation, or using libc etc. as much as possible
 ****************************************************************************/
void Runtime::crashWriteCallStack(JSONEmitter &json) {
  json.openArray();
  for (auto frame : getStackFrames()) {
    json.openDict();
    json.emitKeyValue(
        "StackFrameRegOffs", (uint32_t)(frame.ptr() - registerStackStart_));
    auto codeBlock = frame.getSavedCodeBlock();
    if (codeBlock) {
      json.emitKeyValue("FunctionID", codeBlock->getFunctionID());
      auto bytecodeOffs = codeBlock->getOffsetOf(frame.getSavedIP());
      json.emitKeyValue("ByteCodeOffset", bytecodeOffs);
      auto blockSourceCode = codeBlock->getDebugSourceLocationsOffset();
      const RuntimeModule *runtimeModule = codeBlock->getRuntimeModule();
      if (blockSourceCode.hasValue()) {
        auto debugInfo = runtimeModule->getBytecode()->getDebugInfo();
        auto sourceLocation = debugInfo->getLocationForAddress(
            blockSourceCode.getValue(), bytecodeOffs);
        if (sourceLocation) {
          auto file =
              debugInfo->getUTF8FilenameByID(sourceLocation->filenameId);
          char buf[256];
          unsigned len = snprintf(
              buf,
              sizeof(buf),
              "%s:%d:%d",
              file.c_str(),
              sourceLocation->line,
              sourceLocation->column);
          // The length is either the return value of snprintf, or the buffer
          // size without the null terminator, whichever is smaller.
          llvh::StringRef str{buf, std::min<size_t>(len, sizeof(buf) - 1)};
          json.emitKeyValue("SourceLocation", str);
        }
      }
      uint32_t segmentID = runtimeModule->getBytecode()->getSegmentID();
      llvh::StringRef sourceURL = runtimeModule->getSourceURL();
      json.emitKeyValue("SegmentID", segmentID);
      json.emitKeyValue("SourceURL", sourceURL);
    } else {
      json.emitKeyValue("NativeCode", true);
    }
    json.closeDict(); // frame
  }
  json.closeArray(); // frames
}

std::string Runtime::getCallStackNoAlloc(const Inst *ip) {
  NoAllocScope noAlloc(*this);
  std::string res;

  /// Try adding the function name and source location into res for the native
  /// frame. Return false if no valid source location or calleeHV is not a
  /// NativeJSFunction.
  auto tryAddNativeFrame = [&res, this](
                               HermesValue calleeHV, const SHLocals *locals) {
    if (!locals || locals->src_location_idx == 0)
      return false;
    const SHUnit *unit = locals->unit;
    // If unit is nonnull then we have a valid location and can use the
    // fields in loc. Otherwise, it is an unknown location.
    if (!unit)
      return false;

    if (!vmisa<NativeJSFunction>(calleeHV))
      return false;
    auto *callee = vmcast<NativeJSFunction>(calleeHV);
    auto nameIndex = callee->getFunctionInfo()->name_index;
    assert(
        nameIndex < unit->num_symbols &&
        "out of bound access on symbols table");
    SymbolID nameSym = SymbolID::unsafeCreate(unit->symbols[nameIndex]);
    auto name = identifierTable_.convertSymbolToUTF8(nameSym);

    uint32_t curLocIdx = locals->src_location_idx;
    assert(
        curLocIdx < unit->source_locations_size &&
        "out of bound access on source locations table");
    SHSrcLoc curLoc = unit->source_locations[curLocIdx];
    assert(
        curLoc.filename_idx < unit->num_symbols &&
        "out of bound access on symbols table");
    auto fnameSym = SymbolID::unsafeCreate(unit->symbols[curLoc.filename_idx]);
    auto fname = identifierTable_.convertSymbolToUTF8(fnameSym);
    res += name + ": " + fname + ":" + std::to_string(curLoc.line) + ":" +
        std::to_string(curLoc.column) + "\n";

    return true;
  };

  // Note that the order of iteration is youngest (leaf) frame to oldest.
  for (auto frame : getStackFrames()) {
    auto codeBlock = frame->getCalleeCodeBlock();
    if (codeBlock) {
      res += codeBlock->getNameString();
      // Default to the function entrypoint, this
      // ensures source location is provided for leaf frame even
      // if ip is not available.
      const uint32_t bytecodeOffs =
          ip != nullptr ? codeBlock->getOffsetOf(ip) : 0;
      auto blockSourceCode = codeBlock->getDebugSourceLocationsOffset();
      if (blockSourceCode.hasValue()) {
        auto debugInfo =
            codeBlock->getRuntimeModule()->getBytecode()->getDebugInfo();
        auto sourceLocation = debugInfo->getLocationForAddress(
            blockSourceCode.getValue(), bytecodeOffs);
        if (sourceLocation) {
          auto file =
              debugInfo->getUTF8FilenameByID(sourceLocation->filenameId);
          res += ": " + file + ":" + std::to_string(sourceLocation->line) +
              ":" + std::to_string(sourceLocation->column);
        }
      }
      res += "\n";
    } else {
      if (!tryAddNativeFrame(
              frame.getCalleeClosureOrCBRef(), frame.getSHLocals())) {
        res += "<Native code>\n";
      }
    }
    // Get the ip of the caller frame -- which will then be correct for the
    // next iteration.
    ip = frame.getSavedIP();
  }
  return res;
}

void Runtime::onGCEvent(GCEventKind kind, const std::string &extraInfo) {
#if HERMESVM_SAMPLING_PROFILER_AVAILABLE
  if (samplingProfiler) {
    switch (kind) {
      case GCEventKind::CollectionStart:
        samplingProfiler->suspend(
            SamplingProfiler::SuspendFrameInfo::Kind::GC, extraInfo);
        break;
      case GCEventKind::CollectionEnd:
        samplingProfiler->resume();
        break;
      default:
        llvm_unreachable("unknown GCEventKind");
    }
  }
#endif // HERMESVM_SAMPLING_PROFILER_AVAILABLE
  if (gcEventCallback_) {
    gcEventCallback_(kind, extraInfo.c_str());
  }
}

ExecutionStatus Runtime::notifyTimeout() {
  // TODO: allow a vector of callbacks.
  return raiseTimeoutError();
}

#ifdef HERMES_MEMORY_INSTRUMENTATION

std::pair<const CodeBlock *, const inst::Inst *>
Runtime::getCurrentInterpreterLocation(const inst::Inst *ip) {
  assert(ip && "IP being null implies we're not currently in the interpreter.");
  auto callFrames = getStackFrames();
  const CodeBlock *codeBlock = nullptr;
  for (auto frameIt = callFrames.begin(); frameIt != callFrames.end();
       ++frameIt) {
    codeBlock = frameIt->getCalleeCodeBlock();
    if (codeBlock) {
      break;
    } else {
      ip = frameIt->getSavedIP();
    }
  }
  assert(codeBlock && "Could not find CodeBlock.");
  return {codeBlock, ip};
}

StackTracesTreeNode *Runtime::getCurrentStackTracesTreeNode(
    const inst::Inst *ip) {
  assert(stackTracesTree_ && "Runtime not configured to track alloc stacks");
  assert(
      (getHeap().getAllocationLocationTracker().isEnabled() ||
       getHeap().getSamplingAllocationTracker().isEnabled()) &&
      "AllocationLocationTracker not enabled");
  if (!ip) {
    return nullptr;
  }
  const CodeBlock *codeBlock;
  std::tie(codeBlock, ip) = getCurrentInterpreterLocation(ip);
  return stackTracesTree_->getStackTrace(*this, codeBlock, ip);
}

void Runtime::enableAllocationLocationTracker(
    std::function<void(
        uint64_t,
        std::chrono::microseconds,
        std::vector<GCBase::AllocationLocationTracker::HeapStatsUpdate>)>
        fragmentCallback) {
  if (!stackTracesTree_) {
    stackTracesTree_ = std::make_unique<StackTracesTree>();
  }
  stackTracesTree_->syncWithRuntimeStack(*this);
  getHeap().enableHeapProfiler(std::move(fragmentCallback));
}

void Runtime::disableAllocationLocationTracker(bool clearExistingTree) {
  getHeap().disableHeapProfiler();
  if (clearExistingTree) {
    stackTracesTree_.reset();
  }
}

void Runtime::enableSamplingHeapProfiler(
    size_t samplingInterval,
    int64_t seed) {
  if (!stackTracesTree_) {
    stackTracesTree_ = std::make_unique<StackTracesTree>();
  }
  stackTracesTree_->syncWithRuntimeStack(*this);
  getHeap().enableSamplingHeapProfiler(samplingInterval, seed);
}

void Runtime::disableSamplingHeapProfiler(llvh::raw_ostream &os) {
  getHeap().disableSamplingHeapProfiler(os);
  stackTracesTree_.reset();
}

void Runtime::popCallStackImpl() {
  assert(stackTracesTree_ && "Runtime not configured to track alloc stacks");
  stackTracesTree_->popCallStack();
}

void Runtime::pushCallStackImpl(
    const CodeBlock *codeBlock,
    const inst::Inst *ip) {
  assert(stackTracesTree_ && "Runtime not configured to track alloc stacks");
  stackTracesTree_->pushCallStack(*this, codeBlock, ip);
}

#endif // HERMES_MEMORY_INSTRUMENTATION

void ScopedNativeDepthReducer::staticAsserts() {
#ifdef HERMES_CHECK_NATIVE_STACK
  static_assert(
      kReducedNativeStackGap < kMinSupportedNativeStackGap,
      "kMinSupportedNativeStackGap too low, must be reduced in the reducer");
#endif
}

} // namespace vm
} // namespace hermes

#undef DEBUG_TYPE<|MERGE_RESOLUTION|>--- conflicted
+++ resolved
@@ -1083,14 +1083,6 @@
     assert(builtinsFrozen_ && "Builtins must be frozen by now.");
   }
 
-<<<<<<< HEAD
-  if (!flags.ignoreES6PromiseChecks && bytecode->getBytecodeOptions().hasAsync && !hasES6Promise_) {
-    return raiseTypeError(
-        "Cannot execute a bytecode having async functions when Promise is disabled.");
-  }
-
-=======
->>>>>>> 27a5377e
   if (flags.persistent) {
     // Persistent flag can't be true if the BCProvider doesn't support it.
     if (LLVM_UNLIKELY(!bytecode->allowPersistent())) {
