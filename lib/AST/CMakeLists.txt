# Copyright (c) Meta Platforms, Inc. and affiliates.
#
# This source code is licensed under the MIT license found in the
# LICENSE file in the root directory of this source tree.

add_hermes_library(hermesAST
    ASTBuilder.cpp
    ASTUtils.cpp
<<<<<<< HEAD
=======
    ES6Class.cpp
    AsyncGenerator.cpp
>>>>>>> 63a16c80
    ESTree.cpp
    ESTreeJSONDumper.cpp
    CommonJS.cpp
    TS2Flow.cpp
    Context.cpp
    NativeContext.cpp
    LINK_OBJLIBS
    hermesRegex
    hermesSupport
)<|MERGE_RESOLUTION|>--- conflicted
+++ resolved
@@ -6,11 +6,7 @@
 add_hermes_library(hermesAST
     ASTBuilder.cpp
     ASTUtils.cpp
-<<<<<<< HEAD
-=======
-    ES6Class.cpp
     AsyncGenerator.cpp
->>>>>>> 63a16c80
     ESTree.cpp
     ESTreeJSONDumper.cpp
     CommonJS.cpp
