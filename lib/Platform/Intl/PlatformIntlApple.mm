--- conflicted
+++ resolved
@@ -12,7 +12,18 @@
 namespace hermes {
 namespace platform_intl {
 namespace {
-<<<<<<< HEAD
+NSString *u16StringToNSString(std::u16string src) {
+  auto size = src.size();
+  const auto *cString = (const unichar *)src.c_str();
+  return [NSString stringWithCharacters:cString length:size];
+}
+std::u16string nsStringToU16String(NSString *src) {
+  auto size = src.length;
+  std::u16string result;
+  result.resize(size);
+  [src getCharacters:(unichar *)&result[0] range:NSMakeRange(0, size)];
+  return result;
+}
 std::vector<std::u16string> nsStringArrayToU16StringArray(NSArray<NSString *> * array) {
   auto size = [array count];
   std::vector<std::u16string> result;
@@ -22,7 +33,6 @@
   }
   return result;
 }
-}
 NSArray<NSString *> *u16StringArrayTonsStringArray(std::vector<std::u16string> array) {
   auto size = array.size();
     NSMutableArray *result = [NSMutableArray arrayWithCapacity: size];
@@ -31,21 +41,7 @@
   }
   return result;
 }
-=======
-NSString *u16StringToNSString(std::u16string src) {
-  auto size = src.size();
-  const auto *cString = (const unichar *)src.c_str();
-  return [NSString stringWithCharacters:cString length:size];
-}
-std::u16string nsStringToU16String(NSString *src) {
-  auto size = src.length;
-  std::u16string result;
-  result.resize(size);
-  [src getCharacters:(unichar *)&result[0] range:NSMakeRange(0, size)];
-  return result;
-}
-}
->>>>>>> 150bf0e0
+}
 
 // Implementation of https://tc39.es/ecma402/#sec-canonicalizelocalelist
 vm::CallResult<std::vector<std::u16string>> canonicalizeLocaleList(
