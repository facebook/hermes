/*
 * Copyright (c) Facebook, Inc. and its affiliates.
 *
 * This source code is licensed under the MIT license found in the
 * LICENSE file in the root directory of this source tree.
 */

#include "hermes/Platform/Intl/PlatformIntl.h"

#import <Foundation/Foundation.h>

namespace hermes {
namespace platform_intl {
namespace {
NSString *u16StringToNSString(std::u16string src) {
  auto size = src.size();
  const auto *cString = (const unichar *)src.c_str();
  return [NSString stringWithCharacters:cString length:size];
}
std::u16string nsStringToU16String(NSString *src) {
  auto size = src.length;
  std::u16string result;
  result.resize(size);
  [src getCharacters:(unichar *)&result[0] range:NSMakeRange(0, size)];
  return result;
}
<<<<<<< HEAD
const std::vector<std::u16string> &getAvailableLocalesVector() {
  static const std::vector<std::u16string> *availableLocalesVector = [] {
    NSArray<NSString *> *availableLocales =
        [NSLocale availableLocaleIdentifiers];
    // Intentionally leaked to avoid destruction order problems.
    auto *vec = new std::vector<std::u16string>();
    for (id str in availableLocales)
      vec->push_back(nsStringToU16String(str));
    return vec;
  }();
  return *availableLocalesVector;
}
=======
>>>>>>> bc63f9b9
std::u16string getDefaultLocale() {
  // Environment variable used for testing only
  const char *testLocale = std::getenv("_HERMES_TEST_LOCALE");
  if (testLocale) {
    NSString *nsTestLocale = [NSString stringWithUTF8String:testLocale];
    return nsStringToU16String(nsTestLocale);
  }
  NSString *defLocale = [[NSLocale currentLocale] localeIdentifier];
  return nsStringToU16String(defLocale);
}
// Implementer note: This method corresponds roughly to
// https://tc39.es/ecma402/#sec-bestavailablelocale
llvh::Optional<std::u16string> bestAvailableLocale(
    const std::vector<std::u16string> &availableLocales,
    const std::u16string &locale) {
  // 1. Let candidate be locale
  std::u16string candidate = locale;

  // 2. Repeat
  while (true) {
    // a. If availableLocales contains an element equal to candidate, return
    // candidate.
<<<<<<< HEAD
    if (llvh::find(availableLocales, candidate) != availableLocales.end()) {
      return candidate;
    }
=======
    if (llvh::find(availableLocales, candidate) != availableLocales.end())
      return candidate;
>>>>>>> bc63f9b9

    // b. Let pos be the character index of the last occurrence of "-" (U+002D)
    // within candidate.
    size_t pos = candidate.rfind(u'-');

    // ...If that character does not occur, return undefined.
<<<<<<< HEAD
    if (pos == std::string::npos) {
      return llvh::None;
    }

    // c. If pos ≥ 2 and the character "-" occurs at index pos-2 of candidate,
    // decrease pos by 2.
    if (pos >= 2 && candidate[pos - 2] == '-') {
      pos -= 2;
    }
=======
    if (pos == std::u16string::npos)
      return llvh::None;

    // c. If pos ≥ 2 and the character "-" occurs at index pos-2 of candidate,
    // decrease pos by 2.
    if (pos >= 2 && candidate[pos - 2] == '-')
      pos -= 2;

>>>>>>> bc63f9b9
    // d. Let candidate be the substring of candidate from position 0,
    // inclusive, to position pos, exclusive.
    candidate.resize(pos);
  }
}

// Implementer note: For more information review
// https://402.ecma-international.org/7.0/#sec-unicode-locale-extension-sequences
std::u16string toNoUnicodeExtensionsLocale(const std::u16string &locale) {
  std::vector<std::u16string> subtags;
<<<<<<< HEAD
  auto s = locale.begin(), e = locale.end();
=======
  auto s = locale.begin();
  const auto e = locale.end();
>>>>>>> bc63f9b9
  while (true) {
    auto tagEnd = std::find(s, e, u'-');
    subtags.emplace_back(s, tagEnd);
    if (tagEnd == e)
      break;
    s = tagEnd + 1;
  }
  std::u16string result;
  size_t size = subtags.size();
<<<<<<< HEAD
  for (size_t s = 0; s < size;) {
    if (s > 0) {
      result.append(u"-");
    }
    result.append(subtags[s]);
    s++;
    // If next tag is a private marker and there are remaining tags
    if (subtags[s] == u"u" && s < size - 1)
      // Skip those tags until you reach end or another singleton subtag
      while (s < size && subtags[s].size() > 1)
        s++;
=======
  for (size_t i = 0; i < size;) {
    if (i > 0)
      result.append(u"-");
    result.append(subtags[i]);
    i++;
    // If next tag is a private marker and there are remaining tags
    if (subtags[i] == u"u" && i < size - 1)
      // Skip those tags until you reach end or another singleton subtag
      while (i < size && subtags[i].size() > 1)
        i++;
>>>>>>> bc63f9b9
  }
  return result;
}
// Implementer note: This method corresponds roughly to
// https://tc39.es/ecma402/#sec-lookupmatcher
struct LocaleMatch {
  std::u16string locale;
  std::u16string extension;
};
LocaleMatch lookupMatcher(
    const std::vector<std::u16string> &requestedLocales,
    const std::vector<std::u16string> &availableLocales) {
  // 1. Let result be a new Record.
  LocaleMatch result;
  // 2. For each element locale of requestedLocales, do
  for (const std::u16string &locale : requestedLocales) {
    // a. Let noExtensionsLocale be the String value that is locale with
    // any Unicode locale extension sequences removed.
    std::u16string noExtensionsLocale = toNoUnicodeExtensionsLocale(locale);
    // b. Let availableLocale be BestAvailableLocale(availableLocales,
    // noExtensionsLocale).
    llvh::Optional<std::u16string> availableLocale =
        bestAvailableLocale(availableLocales, noExtensionsLocale);
    // c. If availableLocale is not undefined, then
    if (availableLocale) {
      // i. Set result.[[locale]] to availableLocale.
      result.locale = std::move(*availableLocale);
      // ii. If locale and noExtensionsLocale are not the same String value,
<<<<<<< HEAD
      if (locale != noExtensionsLocale) {
        // then
        // 1. Let extension be the String value consisting of the substring of
        // the Unicode locale extension sequence within locale.
        // 2. Set result.[[extension]] to extension.
        result.extension =
            result.locale.substr(noExtensionsLocale.length(), locale.length());
      }
=======
      // then
      // 1. Let extension be the String value consisting of the substring of
      // the Unicode locale extension sequence within locale.
      // 2. Set result.[[extension]] to extension.
      result.extension = locale.substr(noExtensionsLocale.length());
>>>>>>> bc63f9b9
      // iii. Return result.
      return result;
    }
  }
  // availableLocale was undefined, so set result.[[locale]] to defLocale.
  result.locale = getDefaultLocale();
  // 5. Return result.
  return result;
}
<<<<<<< HEAD
// Implementer note: This method corresponds roughly to
// https://402.ecma-international.org/7.0/#sec-lookupsupportedlocales
std::vector<std::u16string> lookupSupportedLocales(
    const std::vector<std::u16string> &availableLocales,
    const std::vector<std::u16string> &requestedLocales) {
  // 1. Let subset be a new empty List.
  std::vector<std::u16string> subset;
  // 2. For each element locale of requestedLocales in List order, do
  for (const std::u16string &locale : requestedLocales) {
    // a. Let noExtensionsLocale be the String value that is locale with all
    // Unicode locale extension sequences removed.
    std::u16string noExtensionsLocale = toNoUnicodeExtensionsLocale(locale);
    // b. Let availableLocale be BestAvailableLocale(availableLocales,
    // noExtensionsLocale).
    llvh::Optional<std::u16string> availableLocale =
        bestAvailableLocale(availableLocales, noExtensionsLocale);
    // c. If availableLocale is not undefined, append locale to the end of
    // subset.
    if (availableLocale) {
      subset.push_back(locale);
    }
  }
  // 3. Return subset.
  return subset;
}
=======
>>>>>>> bc63f9b9
}

// Implementation of https://tc39.es/ecma402/#sec-canonicalizelocalelist
vm::CallResult<std::vector<std::u16string>> canonicalizeLocaleList(
    vm::Runtime *runtime,
    const std::vector<std::u16string> &locales) {
  // 1. If locales is undefined, then
  //   a. Return a new empty List
  // Not needed, this validation occurs closer to VM in 'normalizeLocales'.
  // 2. Let seen be a new empty List.
  std::vector<std::u16string> seen;
  // 3. If Type(locales) is String or Type(locales) is Object and locales has an
  // [[InitializedLocale]] internal slot, then
  // 4. Else
  // We don't yet support Locale object -
  // https://tc39.es/ecma402/#locale-objects As of now, 'locales' can only be a
  // string list/array. Validation occurs in normalizeLocaleList, so this
  // function just takes a vector of strings.
  // 5. Let len be ? ToLength(? Get(O, "length")).
  // 6. Let k be 0.
  // 7. Repeat, while k < len
  for (std::u16string locale : locales) {
    // TODO - BCP 47 tag validation
    // 7.c.vi. Let canonicalizedTag be CanonicalizeUnicodeLocaleId(tag).
    auto *localeNSString = u16StringToNSString(locale);
    NSString *canonicalizedTagNSString =
        [NSLocale canonicalLocaleIdentifierFromString:localeNSString];
    auto canonicalizedTag = nsStringToU16String(canonicalizedTagNSString);
    // 7.c.vii. If canonicalizedTag is not an element of seen, append
    // canonicalizedTag as the last element of seen.
    if (std::find(seen.begin(), seen.end(), canonicalizedTag) == seen.end()) {
      seen.push_back(std::move(canonicalizedTag));
    }
  }
  return seen;
}

// https://tc39.es/ecma402/#sec-canonicalizelocalelist
vm::CallResult<std::vector<std::u16string>> getCanonicalLocales(
    vm::Runtime *runtime,
    const std::vector<std::u16string> &locales) {
  return canonicalizeLocaleList(runtime, locales);
}

vm::CallResult<std::u16string> localeListToLocaleString(
    vm::Runtime *runtime,
    const std::vector<std::u16string> &locales) {
  // 3. Let requestedLocales be ? CanonicalizeLocaleList(locales).
  vm::CallResult<std::vector<std::u16string>> requestedLocales =
      canonicalizeLocaleList(runtime, locales);
  if (LLVM_UNLIKELY(requestedLocales == vm::ExecutionStatus::EXCEPTION)) {
      return vm::ExecutionStatus::EXCEPTION;
  }

  // 4. If requestedLocales is not an empty List, then
  // a. Let requestedLocale be requestedLocales[0].
  // 5. Else,
  // a. Let requestedLocale be DefaultLocale().
  std::u16string requestedLocale = requestedLocales->empty()
      ? getDefaultLocale()
      : std::move(requestedLocales->front());
  // 6. Let noExtensionsLocale be the String value that is requestedLocale with
  // any Unicode locale extension sequences (6.2.1) removed.
  std::u16string noExtensionsLocale =
      toNoUnicodeExtensionsLocale(requestedLocale);

  // 7. Let availableLocales be a List with language tags that includes the
  // languages for which the Unicode Character Database contains language
  // sensitive case mappings. Implementations may add additional language tags
  // if they support case mapping for additional locales.
  // 8. Let locale be BestAvailableLocale(availableLocales, noExtensionsLocale).
  // Convert to C++ array for bestAvailableLocale function
  const std::vector<std::u16string> &availableLocalesVector =
      getAvailableLocalesVector();
  llvh::Optional<std::u16string> locale =
      bestAvailableLocale(availableLocalesVector, noExtensionsLocale);
  // 9. If locale is undefined, let locale be "und".
  return locale.getValueOr(u"und");
}
// Implementer note: This method corresponds roughly to
// https://tc39.es/ecma402/#sup-string.prototype.tolocalelowercase
vm::CallResult<std::u16string> toLocaleLowerCase(
    vm::Runtime *runtime,
    const std::vector<std::u16string> &locales,
    const std::u16string &str) {
  NSString *nsStr = u16StringToNSString(str);
  // Steps 3-9 in localeListToLocaleString()
  vm::CallResult<std::u16string> locale =
      localeListToLocaleString(runtime, locales);
  // 10. Let cpList be a List containing in order the code points of S as
  // defined in es2022, 6.1.4, starting at the first element of S.
  // 11. Let cuList be a List where the elements are the result of a lower case
  // transformation of the ordered code points in cpList according to the
  // Unicode Default Case Conversion algorithm or an implementation-defined
  // conversion algorithm. A conforming implementation's lower case
  // transformation algorithm must always yield the same cpList given the same
  // cuList and locale.
  // 12. Let L be a String whose elements are the UTF-16 Encoding (defined in
  // es2022, 6.1.4) of the code points of cuList.
  NSString *L = u16StringToNSString(locale.getValue());
  // 13. Return L.
  return nsStringToU16String([nsStr
      lowercaseStringWithLocale:[[NSLocale alloc] initWithLocaleIdentifier:L]]);
}

// Implementer note: This method corresponds roughly to
// https://tc39.es/ecma402/#sup-string.prototype.tolocaleuppercase
vm::CallResult<std::u16string> toLocaleUpperCase(
    vm::Runtime *runtime,
    const std::vector<std::u16string> &locales,
    const std::u16string &str) {
  NSString *nsStr = u16StringToNSString(str);
  // Steps 3-9 in localeListToLocaleString()
  vm::CallResult<std::u16string> locale =
      localeListToLocaleString(runtime, locales);
  // 10. Let cpList be a List containing in order the code points of S as
  // defined in es2022, 6.1.4, starting at the first element of S.
  // 11. Let cuList be a List where the elements are the result of a lower case
  // transformation of the ordered code points in cpList according to the
  // Unicode Default Case Conversion algorithm or an implementation-defined
  // conversion algorithm. A conforming implementation's lower case
  // transformation algorithm must always yield the same cpList given the same
  // cuList and locale.
  // 12. Let L be a String whose elements are the UTF-16 Encoding (defined in
  // es2022, 6.1.4) of the code points of cuList.
  NSString *L = u16StringToNSString(locale.getValue());
  // 13. Return L.
  return nsStringToU16String([nsStr
      uppercaseStringWithLocale:[[NSLocale alloc] initWithLocaleIdentifier:L]]);
}

struct Collator::Impl {
  std::u16string locale;
};

Collator::Collator() : impl_(std::make_unique<Impl>()) {}
Collator::~Collator() {}

vm::CallResult<std::vector<std::u16string>> Collator::supportedLocalesOf(
    vm::Runtime *runtime,
    const std::vector<std::u16string> &locales,
    const Options &options) noexcept {
  return std::vector<std::u16string>{u"en-CA", u"de-DE"};
}

vm::ExecutionStatus Collator::initialize(
    vm::Runtime *runtime,
    const std::vector<std::u16string> &locales,
    const Options &options) noexcept {
  impl_->locale = u"en-US";
  return vm::ExecutionStatus::RETURNED;
}

Options Collator::resolvedOptions() noexcept {
  Options options;
  options.emplace(u"locale", Option(impl_->locale));
  options.emplace(u"numeric", Option(false));
  return options;
}

double Collator::compare(
    const std::u16string &x,
    const std::u16string &y) noexcept {
  return x.compare(y);
}

struct DateTimeFormat::Impl {
  std::u16string locale;
};

DateTimeFormat::DateTimeFormat() : impl_(std::make_unique<Impl>()) {}
DateTimeFormat::~DateTimeFormat() {}

vm::CallResult<std::vector<std::u16string>> DateTimeFormat::supportedLocalesOf(
    vm::Runtime *runtime,
    const std::vector<std::u16string> &locales,
    const Options &options) noexcept {
  return std::vector<std::u16string>{u"en-CA", u"de-DE"};
}

vm::ExecutionStatus DateTimeFormat::initialize(
    vm::Runtime *runtime,
    const std::vector<std::u16string> &locales,
    const Options &options) noexcept {
  impl_->locale = u"en-US";
  return vm::ExecutionStatus::RETURNED;
}

Options DateTimeFormat::resolvedOptions() noexcept {
  Options options;
  options.emplace(u"locale", Option(impl_->locale));
  options.emplace(u"numeric", Option(false));
  return options;
}

std::u16string DateTimeFormat::format(double jsTimeValue) noexcept {
  auto s = std::to_string(jsTimeValue);
  return std::u16string(s.begin(), s.end());
}

std::vector<std::unordered_map<std::u16string, std::u16string>>
DateTimeFormat::formatToParts(double jsTimeValue) noexcept {
  std::unordered_map<std::u16string, std::u16string> part;
  part[u"type"] = u"integer";
  // This isn't right, but I didn't want to do more work for a stub.
  std::string s = std::to_string(jsTimeValue);
  part[u"value"] = {s.begin(), s.end()};
  return std::vector<std::unordered_map<std::u16string, std::u16string>>{part};
}

struct NumberFormat::Impl {
  std::u16string locale;
};

NumberFormat::NumberFormat() : impl_(std::make_unique<Impl>()) {}
NumberFormat::~NumberFormat() {}

vm::CallResult<std::vector<std::u16string>> NumberFormat::supportedLocalesOf(
    vm::Runtime *runtime,
    const std::vector<std::u16string> &locales,
    const Options &options) noexcept {
  return std::vector<std::u16string>{u"en-CA", u"de-DE"};
}

vm::ExecutionStatus NumberFormat::initialize(
    vm::Runtime *runtime,
    const std::vector<std::u16string> &locales,
    const Options &options) noexcept {
  impl_->locale = u"en-US";
  return vm::ExecutionStatus::RETURNED;
}

Options NumberFormat::resolvedOptions() noexcept {
  Options options;
  options.emplace(u"locale", Option(impl_->locale));
  options.emplace(u"numeric", Option(false));
  return options;
}

std::u16string NumberFormat::format(double number) noexcept {
  auto s = std::to_string(number);
  return std::u16string(s.begin(), s.end());
}

std::vector<std::unordered_map<std::u16string, std::u16string>>
NumberFormat::formatToParts(double number) noexcept {
  std::unordered_map<std::u16string, std::u16string> part;
  part[u"type"] = u"integer";
  // This isn't right, but I didn't want to do more work for a stub.
  std::string s = std::to_string(number);
  part[u"value"] = {s.begin(), s.end()};
  return std::vector<std::unordered_map<std::u16string, std::u16string>>{part};
}

} // namespace platform_intl
} // namespace hermes<|MERGE_RESOLUTION|>--- conflicted
+++ resolved
@@ -24,7 +24,6 @@
   [src getCharacters:(unichar *)&result[0] range:NSMakeRange(0, size)];
   return result;
 }
-<<<<<<< HEAD
 const std::vector<std::u16string> &getAvailableLocalesVector() {
   static const std::vector<std::u16string> *availableLocalesVector = [] {
     NSArray<NSString *> *availableLocales =
@@ -37,8 +36,6 @@
   }();
   return *availableLocalesVector;
 }
-=======
->>>>>>> bc63f9b9
 std::u16string getDefaultLocale() {
   // Environment variable used for testing only
   const char *testLocale = std::getenv("_HERMES_TEST_LOCALE");
@@ -61,31 +58,14 @@
   while (true) {
     // a. If availableLocales contains an element equal to candidate, return
     // candidate.
-<<<<<<< HEAD
-    if (llvh::find(availableLocales, candidate) != availableLocales.end()) {
-      return candidate;
-    }
-=======
     if (llvh::find(availableLocales, candidate) != availableLocales.end())
       return candidate;
->>>>>>> bc63f9b9
 
     // b. Let pos be the character index of the last occurrence of "-" (U+002D)
     // within candidate.
     size_t pos = candidate.rfind(u'-');
 
     // ...If that character does not occur, return undefined.
-<<<<<<< HEAD
-    if (pos == std::string::npos) {
-      return llvh::None;
-    }
-
-    // c. If pos ≥ 2 and the character "-" occurs at index pos-2 of candidate,
-    // decrease pos by 2.
-    if (pos >= 2 && candidate[pos - 2] == '-') {
-      pos -= 2;
-    }
-=======
     if (pos == std::u16string::npos)
       return llvh::None;
 
@@ -94,7 +74,6 @@
     if (pos >= 2 && candidate[pos - 2] == '-')
       pos -= 2;
 
->>>>>>> bc63f9b9
     // d. Let candidate be the substring of candidate from position 0,
     // inclusive, to position pos, exclusive.
     candidate.resize(pos);
@@ -105,12 +84,8 @@
 // https://402.ecma-international.org/7.0/#sec-unicode-locale-extension-sequences
 std::u16string toNoUnicodeExtensionsLocale(const std::u16string &locale) {
   std::vector<std::u16string> subtags;
-<<<<<<< HEAD
-  auto s = locale.begin(), e = locale.end();
-=======
   auto s = locale.begin();
   const auto e = locale.end();
->>>>>>> bc63f9b9
   while (true) {
     auto tagEnd = std::find(s, e, u'-');
     subtags.emplace_back(s, tagEnd);
@@ -120,19 +95,6 @@
   }
   std::u16string result;
   size_t size = subtags.size();
-<<<<<<< HEAD
-  for (size_t s = 0; s < size;) {
-    if (s > 0) {
-      result.append(u"-");
-    }
-    result.append(subtags[s]);
-    s++;
-    // If next tag is a private marker and there are remaining tags
-    if (subtags[s] == u"u" && s < size - 1)
-      // Skip those tags until you reach end or another singleton subtag
-      while (s < size && subtags[s].size() > 1)
-        s++;
-=======
   for (size_t i = 0; i < size;) {
     if (i > 0)
       result.append(u"-");
@@ -143,7 +105,6 @@
       // Skip those tags until you reach end or another singleton subtag
       while (i < size && subtags[i].size() > 1)
         i++;
->>>>>>> bc63f9b9
   }
   return result;
 }
@@ -172,22 +133,11 @@
       // i. Set result.[[locale]] to availableLocale.
       result.locale = std::move(*availableLocale);
       // ii. If locale and noExtensionsLocale are not the same String value,
-<<<<<<< HEAD
-      if (locale != noExtensionsLocale) {
-        // then
-        // 1. Let extension be the String value consisting of the substring of
-        // the Unicode locale extension sequence within locale.
-        // 2. Set result.[[extension]] to extension.
-        result.extension =
-            result.locale.substr(noExtensionsLocale.length(), locale.length());
-      }
-=======
       // then
       // 1. Let extension be the String value consisting of the substring of
       // the Unicode locale extension sequence within locale.
       // 2. Set result.[[extension]] to extension.
       result.extension = locale.substr(noExtensionsLocale.length());
->>>>>>> bc63f9b9
       // iii. Return result.
       return result;
     }
@@ -197,7 +147,6 @@
   // 5. Return result.
   return result;
 }
-<<<<<<< HEAD
 // Implementer note: This method corresponds roughly to
 // https://402.ecma-international.org/7.0/#sec-lookupsupportedlocales
 std::vector<std::u16string> lookupSupportedLocales(
@@ -223,8 +172,6 @@
   // 3. Return subset.
   return subset;
 }
-=======
->>>>>>> bc63f9b9
 }
 
 // Implementation of https://tc39.es/ecma402/#sec-canonicalizelocalelist
