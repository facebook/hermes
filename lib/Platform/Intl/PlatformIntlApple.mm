/*
 * Copyright (c) Facebook, Inc. and its affiliates.
 *
 * This source code is licensed under the MIT license found in the
 * LICENSE file in the root directory of this source tree.
 */

#include "hermes/Platform/Intl/PlatformIntl.h"

#import <Foundation/Foundation.h>

namespace hermes {
namespace platform_intl {
namespace {
<<<<<<< HEAD
// Implementer note: This method corresponds roughly to
// https://tc39.es/ecma402/#sec-bestavailablelocale
llvh::Optional<std::u16string> bestAvailableLocale(
    const std::vector<std::u16string> &availableLocales,
    const std::u16string &locale) {
  // 1. Let candidate be locale
  std::u16string candidate = locale;

  // 2. Repeat
  while (true) {
    // a. If availableLocales contains an element equal to candidate, return
    // candidate.
    if (llvh::find(availableLocales, candidate) !=
        availableLocales.end()) {
      return candidate;
    }

    // b. Let pos be the character index of the last occurrence of "-" (U+002D)
    // within candidate.
    size_t pos = candidate.rfind(u'-');

    // ...If that character does not occur, return undefined.
    if (pos == std::string::npos) {
        return {};
    }

    // c. If pos ≥ 2 and the character "-" occurs at index pos-2 of candidate,
    // decrease pos by 2.
    if (pos >= 2 && candidate[pos - 2] == '-') {
      pos -= 2;
    }
    // d. Let candidate be the substring of candidate from position 0,
    // inclusive, to position pos, exclusive.
    candidate.resize(pos);
  }
}

// Implementer note: For more information review
// https://402.ecma-international.org/7.0/#sec-unicode-locale-extension-sequences
std::u16string toNoExtensionsLocale(const std::u16string &locale) {
  std::vector<std::u16string> subtags;
  size_t i = 0, j = 0;
  while (i < locale.size()) {
    if (locale[i] == u'-') {
      subtags.push_back(locale.substr(j, i));
      j = i + 1;
    }
    i++;
  }

  std::u16string result;
  size_t size = subtags.size();
  if (size > 0) {
    result.append(subtags.at(0));
  }
  for (size_t s = 1; s < size; s++) {
    // If next tag is a private marker and there are remaining tags
    if (subtags.at(s) != u"u" && s < size - 1) {
      // Skip those tags until you reach end or another singleton subtag
      while (s < size - 1 && subtags.at(s + 1).size() > 1) {
        s++;
      }
    } else {
      result.append(subtags.at(s));
    }
  }

  return result;
}

// Implementer note: This method corresponds roughly to
// https://tc39.es/ecma402/#sec-lookupmatcher
typedef struct locale_match_t {
  std::u16string locale;
  std::u16string extension;
} locale_match_t;
locale_match_t lookupMatcher(
    std::vector<std::u16string> &requestedLocales,
    std::vector<std::u16string> &availableLocales) {
  // 1. Let result be a new Record.
  locale_match_t result;
  // 2. For each element locale of requestedLocales, do
  for (std::u16string locale : requestedLocales) {
    // a. Let noExtensionsLocale be the String value that is locale with
    // any Unicode locale extension sequences removed.
    std::u16string noExtensionsLocale = toNoExtensionsLocale(locale);
    // b. Let availableLocale be BestAvailableLocale(availableLocales,
    // noExtensionsLocale).
    llvh::Optional<std::u16string> availableLocale =
        bestAvailableLocale(availableLocales, noExtensionsLocale);
    // c. If availableLocale is not undefined, then
    if (!availableLocale.hasValue()) {
      // i. Set result.[[locale]] to availableLocale.
      result.locale = availableLocale.getValue();
      // ii. If locale and noExtensionsLocale are not the same String value,
      if (locale != noExtensionsLocale) {
        // then
        // 1. Let extension be the String value consisting of the substring of
        // the Unicode locale extension sequence within locale.
        // 2. Set result.[[extension]] to extension.
        result.extension = result.locale.substr(0, locale.length() - noExtensionsLocale.length());
        // iii. Return result.
        return result;
      }
    }
    // 3. Let defLocale be DefaultLocale().
    NSString *defLocale = [[NSLocale currentLocale] localeIdentifier];
    // 4. Set result.[[locale]] to defLocale.
    result.locale = nsStringToU16String(defLocale);
    // 5. Return result.
    return result;
  }
}
// Implementer note: This method corresponds roughly to
// https://402.ecma-international.org/7.0/#sec-lookupsupportedlocales
std::vector<std::u16string> lookupSupportedLocales(
    std::vector<std::u16string> &availableLocales,
    std::vector<std::u16string> &requestedLocales) {
  // 1. Let subset be a new empty List.
  std::vector<std::u16string> subset;
  // 2. For each element locale of requestedLocales in List order, do
  for (std::u16string locale : requestedLocales) {
    // a. Let noExtensionsLocale be the String value that is locale with all
    // Unicode locale extension sequences removed.
    std::u16string noExtensionsLocale = toNoExtensionsLocale(locale);
    // b. Let availableLocale be BestAvailableLocale(availableLocales,
    // noExtensionsLocale).
    llvh::Optional<std::u16string> availableLocale =
        bestAvailableLocale(availableLocales, noExtensionsLocale);
    // c. If availableLocale is not undefined, append locale to the end of
    // subset.
    if (availableLocale.hasValue()) {
      subset.push_back(locale);
    }
  }
  // 3. Return subset.
  return subset;
}
}
=======
NSString *u16StringToNSString(std::u16string src) {
  auto size = src.size();
  const auto *cString = (const unichar *)src.c_str();
  return [NSString stringWithCharacters:cString length:size];
}
std::u16string nsStringToU16String(NSString *src) {
  auto size = src.length;
  std::u16string result;
  result.resize(size);
  [src getCharacters:(unichar *)&result[0] range:NSMakeRange(0, size)];
  return result;
}
}

// Implementation of https://tc39.es/ecma402/#sec-canonicalizelocalelist
vm::CallResult<std::vector<std::u16string>> canonicalizeLocaleList(
    vm::Runtime *runtime,
    const std::vector<std::u16string> &locales) {
  // 1. If locales is undefined, then
  //   a. Return a new empty List
  // Not needed, this validation occurs closer to VM in 'normalizeLocales'.
  // 2. Let seen be a new empty List.
  std::vector<std::u16string> seen;
  // 3. If Type(locales) is String or Type(locales) is Object and locales has an
  // [[InitializedLocale]] internal slot, then
  // 4. Else
  // We don't yet support Locale object -
  // https://tc39.es/ecma402/#locale-objects As of now, 'locales' can only be a
  // string list/array. Validation occurs in normalizeLocaleList, so this
  // function just takes a vector of strings.
  // 5. Let len be ? ToLength(? Get(O, "length")).
  // 6. Let k be 0.
  // 7. Repeat, while k < len
  for (std::u16string locale : locales) {
    // TODO - BCP 47 tag validation
    // 7.c.vi. Let canonicalizedTag be CanonicalizeUnicodeLocaleId(tag).
    auto *localeNSString = u16StringToNSString(locale);
    NSString *canonicalizedTagNSString =
        [NSLocale canonicalLocaleIdentifierFromString:localeNSString];
    auto canonicalizedTag = nsStringToU16String(canonicalizedTagNSString);
    // 7.c.vii. If canonicalizedTag is not an element of seen, append
    // canonicalizedTag as the last element of seen.
    if (std::find(seen.begin(), seen.end(), canonicalizedTag) == seen.end()) {
      seen.push_back(std::move(canonicalizedTag));
    }
  }
  return seen;
}

// https://tc39.es/ecma402/#sec-canonicalizelocalelist
>>>>>>> 150bf0e0
vm::CallResult<std::vector<std::u16string>> getCanonicalLocales(
    vm::Runtime *runtime,
    const std::vector<std::u16string> &locales) {
  return canonicalizeLocaleList(runtime, locales);
}

// Implementer note: This method corresponds roughly to
// https://tc39.es/ecma402/#sup-string.prototype.tolocalelowercase
vm::CallResult<std::u16string> toLocaleLowerCase(
    vm::Runtime *runtime,
    const std::vector<std::u16string> &locales,
    const std::u16string &str) {
  NSString *nsStr = u16StringToNSString(str);

  // 3. Let requestedLocales be ? CanonicalizeLocaleList(locales).
  vm::CallResult<std::vector<std::u16string>> requestedLocales =
      getCanonicalLocales(runtime, locales);
  // getcano doesnt throw so should this be removed?
  if (LLVM_UNLIKELY(requestedLocales == llvh::ExecutionStatus::EXCEPTION)) {
    return llvh::ExecutionStatus::EXCEPTION;
  }

  // 4. If requestedLocales is not an empty List, then
  std::u16string requestedLocale;
  if (!requestedLocales->empty()) {
    // a. Let requestedLocale be requestedLocales[0].
    std::vector<std::u16string> val = requestedLocales.getValue();
    requestedLocale = val[0];
  } else { // 5. Else,
    // a. Let requestedLocale be DefaultLocale().
    return nsStringToU16String(
        [nsStr lowercaseStringWithLocale:[NSLocale currentLocale]]);
  }
  // 6. Let noExtensionsLocale be the String value that is requestedLocale with
  // any Unicode locale extension sequences (6.2.1) removed.
  std::u16string noExtensionsLocale = toNoExtensionsLocale(requestedLocale);

  // 7. Let availableLocales be a List with language tags that includes the
  // languages for which the Unicode Character Database contains language
  // sensitive case mappings. Implementations may add additional language tags
  // if they support case mapping for additional locales.
  NSArray<NSString *> *availableLocales = [NSLocale availableLocaleIdentifiers];

  // 8. Let locale be BestAvailableLocale(availableLocales, noExtensionsLocale).
  // Convert to C++ array for bestAvailableLocale function
  std::vector<std::u16string> availableLocalesVector;
  for (id object in availableLocales) {
    std::u16string u16StringFromVector = nsStringToU16String(object);
    availableLocalesVector.push_back(u16StringFromVector);
  }
  llvh::Optional<std::u16string> locale =
      bestAvailableLocale(availableLocalesVector, noExtensionsLocale);
  // 9. If locale is undefined, let locale be "und".
  if (!locale.hasValue()) {
    locale = u"und";
  }

  // 10. Let cpList be a List containing in order the code points of S as
  // defined in es2022, 6.1.4, starting at the first element of S.
  // 11. Let cuList be a List where the elements are the result of a lower case
  // transformation of the ordered code points in cpList according to the
  // Unicode Default Case Conversion algorithm or an implementation-defined
  // conversion algorithm. A conforming implementation's lower case
  // transformation algorithm must always yield the same cpList given the same
  // cuList and locale.
  // 12. Let L be a String whose elements are the UTF-16 Encoding (defined in
  // es2022, 6.1.4) of the code points of cuList.
  NSString *L = u16StringToNSString(locale.getValue());
  // 13. Return L.
  return nsStringToU16String([nsStr
      lowercaseStringWithLocale:[[NSLocale alloc] initWithLocaleIdentifier:L]]);
}

// Implementer note: This method corresponds roughly to
// https://tc39.es/ecma402/#sup-string.prototype.tolocaleuppercase
vm::CallResult<std::u16string> toLocaleUpperCase(
    vm::Runtime *runtime,
    const std::vector<std::u16string> &locales,
    const std::u16string &str) {
  return std::u16string(u"uppered");
}

struct Collator::Impl {
  std::u16string locale;
};

Collator::Collator() : impl_(std::make_unique<Impl>()) {}
Collator::~Collator() {}

vm::CallResult<std::vector<std::u16string>> Collator::supportedLocalesOf(
    vm::Runtime *runtime,
    const std::vector<std::u16string> &locales,
    const Options &options) noexcept {
  return std::vector<std::u16string>{u"en-CA", u"de-DE"};
}

vm::ExecutionStatus Collator::initialize(
    vm::Runtime *runtime,
    const std::vector<std::u16string> &locales,
    const Options &options) noexcept {
  impl_->locale = u"en-US";
  return vm::ExecutionStatus::RETURNED;
}

Options Collator::resolvedOptions() noexcept {
  Options options;
  options.emplace(u"locale", Option(impl_->locale));
  options.emplace(u"numeric", Option(false));
  return options;
}

double Collator::compare(
    const std::u16string &x,
    const std::u16string &y) noexcept {
  return x.compare(y);
}

struct DateTimeFormat::Impl {
  std::u16string locale;
};

DateTimeFormat::DateTimeFormat() : impl_(std::make_unique<Impl>()) {}
DateTimeFormat::~DateTimeFormat() {}

vm::CallResult<std::vector<std::u16string>> DateTimeFormat::supportedLocalesOf(
    vm::Runtime *runtime,
    const std::vector<std::u16string> &locales,
    const Options &options) noexcept {
  return std::vector<std::u16string>{u"en-CA", u"de-DE"};
}

vm::ExecutionStatus DateTimeFormat::initialize(
    vm::Runtime *runtime,
    const std::vector<std::u16string> &locales,
    const Options &options) noexcept {
  impl_->locale = u"en-US";
  return vm::ExecutionStatus::RETURNED;
}

Options DateTimeFormat::resolvedOptions() noexcept {
  Options options;
  options.emplace(u"locale", Option(impl_->locale));
  options.emplace(u"numeric", Option(false));
  return options;
}

std::u16string DateTimeFormat::format(double jsTimeValue) noexcept {
  auto s = std::to_string(jsTimeValue);
  return std::u16string(s.begin(), s.end());
}

std::vector<std::unordered_map<std::u16string, std::u16string>>
DateTimeFormat::formatToParts(double jsTimeValue) noexcept {
  std::unordered_map<std::u16string, std::u16string> part;
  part[u"type"] = u"integer";
  // This isn't right, but I didn't want to do more work for a stub.
  std::string s = std::to_string(jsTimeValue);
  part[u"value"] = {s.begin(), s.end()};
  return std::vector<std::unordered_map<std::u16string, std::u16string>>{part};
}

struct NumberFormat::Impl {
  std::u16string locale;
};

NumberFormat::NumberFormat() : impl_(std::make_unique<Impl>()) {}
NumberFormat::~NumberFormat() {}

vm::CallResult<std::vector<std::u16string>> NumberFormat::supportedLocalesOf(
    vm::Runtime *runtime,
    const std::vector<std::u16string> &locales,
    const Options &options) noexcept {
  return std::vector<std::u16string>{u"en-CA", u"de-DE"};
}

vm::ExecutionStatus NumberFormat::initialize(
    vm::Runtime *runtime,
    const std::vector<std::u16string> &locales,
    const Options &options) noexcept {
  impl_->locale = u"en-US";
  return vm::ExecutionStatus::RETURNED;
}

Options NumberFormat::resolvedOptions() noexcept {
  Options options;
  options.emplace(u"locale", Option(impl_->locale));
  options.emplace(u"numeric", Option(false));
  return options;
}

std::u16string NumberFormat::format(double number) noexcept {
  auto s = std::to_string(number);
  return std::u16string(s.begin(), s.end());
}

std::vector<std::unordered_map<std::u16string, std::u16string>>
NumberFormat::formatToParts(double number) noexcept {
  std::unordered_map<std::u16string, std::u16string> part;
  part[u"type"] = u"integer";
  // This isn't right, but I didn't want to do more work for a stub.
  std::string s = std::to_string(number);
  part[u"value"] = {s.begin(), s.end()};
  return std::vector<std::unordered_map<std::u16string, std::u16string>>{part};
}

} // namespace platform_intl
} // namespace hermes<|MERGE_RESOLUTION|>--- conflicted
+++ resolved
@@ -12,7 +12,18 @@
 namespace hermes {
 namespace platform_intl {
 namespace {
-<<<<<<< HEAD
+NSString *u16StringToNSString(std::u16string src) {
+  auto size = src.size();
+  const auto *cString = (const unichar *)src.c_str();
+  return [NSString stringWithCharacters:cString length:size];
+}
+std::u16string nsStringToU16String(NSString *src) {
+  auto size = src.length;
+  std::u16string result;
+  result.resize(size);
+  [src getCharacters:(unichar *)&result[0] range:NSMakeRange(0, size)];
+  return result;
+}
 // Implementer note: This method corresponds roughly to
 // https://tc39.es/ecma402/#sec-bestavailablelocale
 llvh::Optional<std::u16string> bestAvailableLocale(
@@ -79,7 +90,6 @@
       result.append(subtags.at(s));
     }
   }
-
   return result;
 }
 
@@ -114,17 +124,17 @@
         // the Unicode locale extension sequence within locale.
         // 2. Set result.[[extension]] to extension.
         result.extension = result.locale.substr(0, locale.length() - noExtensionsLocale.length());
-        // iii. Return result.
-        return result;
       }
-    }
-    // 3. Let defLocale be DefaultLocale().
-    NSString *defLocale = [[NSLocale currentLocale] localeIdentifier];
-    // 4. Set result.[[locale]] to defLocale.
-    result.locale = nsStringToU16String(defLocale);
-    // 5. Return result.
-    return result;
-  }
+      // iii. Return result.
+      return result;
+    }
+  }
+  // 3. Let defLocale be DefaultLocale().
+  NSString *defLocale = [[NSLocale currentLocale] localeIdentifier];
+  // 4. Set result.[[locale]] to defLocale.
+  result.locale = nsStringToU16String(defLocale);
+  // 5. Return result.
+  return result;
 }
 // Implementer note: This method corresponds roughly to
 // https://402.ecma-international.org/7.0/#sec-lookupsupportedlocales
@@ -150,20 +160,6 @@
   }
   // 3. Return subset.
   return subset;
-}
-}
-=======
-NSString *u16StringToNSString(std::u16string src) {
-  auto size = src.size();
-  const auto *cString = (const unichar *)src.c_str();
-  return [NSString stringWithCharacters:cString length:size];
-}
-std::u16string nsStringToU16String(NSString *src) {
-  auto size = src.length;
-  std::u16string result;
-  result.resize(size);
-  [src getCharacters:(unichar *)&result[0] range:NSMakeRange(0, size)];
-  return result;
 }
 }
 
@@ -203,7 +199,6 @@
 }
 
 // https://tc39.es/ecma402/#sec-canonicalizelocalelist
->>>>>>> 150bf0e0
 vm::CallResult<std::vector<std::u16string>> getCanonicalLocales(
     vm::Runtime *runtime,
     const std::vector<std::u16string> &locales) {
