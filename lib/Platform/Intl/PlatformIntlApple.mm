--- conflicted
+++ resolved
@@ -24,7 +24,6 @@
   [src getCharacters:(unichar *)&result[0] range:NSMakeRange(0, size)];
   return result;
 }
-<<<<<<< HEAD
 std::vector<std::u16string> nsStringArrayToU16StringArray(
     const NSArray<NSString *> *array) {
   auto size = [array count];
@@ -42,7 +41,7 @@
     result[i] = u16StringToNSString(array[i]);
   }
   return result;
-=======
+}
 const std::vector<std::u16string> &getAvailableLocales() {
   static const std::vector<std::u16string> *availableLocales = [] {
     NSArray<NSString *> *availableLocales =
@@ -54,7 +53,6 @@
     return vec;
   }();
   return *availableLocales;
->>>>>>> c65a5ebb
 }
 std::u16string getDefaultLocale() {
   // Environment variable used for testing only
@@ -423,33 +421,6 @@
   } else {
     return llvh::Optional<uint8_t>(defaultNumber.getValue());
   }
-}
-
-// Implementation of
-// https://tc39.es/ecma402/#sec-lookupsupportedlocales
-std::vector<std::u16string> lookupSupportedLocales(
-    const std::vector<std::u16string> &availableLocales,
-    const std::vector<std::u16string> &requestedLocales) {
-  // 1. Let subset be a new empty List.
-  std::vector<std::u16string> subset;
-  // 2. For each element locale of requestedLocales, do
-  for (const std::u16string &locale : requestedLocales) {
-    // a. Let noExtensionsLocale be the String value that is locale with any
-    // Unicode locale extension sequences removed.
-    std::u16string noExtensionsLocale = toNoUnicodeExtensionsLocale(locale);
-    // b. Let availableLocale be BestAvailableLocale(availableLocales,
-    // noExtensionsLocale).
-    llvh::Optional<std::u16string> availableLocale =
-        bestAvailableLocale(availableLocales, noExtensionsLocale);
-    // c. If availableLocale is not undefined, append locale to the end of
-    // subset.
-    if (!availableLocale) {
-      subset.push_back(locale);
-    }
-  }
-
-  // 3. Return subset.
-  return subset;
 }
 
 // Implementation of
@@ -813,15 +784,10 @@
     const std::vector<std::u16string> &locales,
     const Options &options) noexcept {
   // 1. Let availableLocales be %DateTimeFormat%.[[AvailableLocales]].
-  NSArray<NSString *> *nsAvailableLocales =
-      [NSLocale availableLocaleIdentifiers];
-
   // 2. Let requestedLocales be ? CanonicalizeLocaleList(locales).
   vm::CallResult<std::vector<std::u16string>> requestedLocales =
       getCanonicalLocales(runtime, locales);
-  std::vector<std::u16string> availableLocales =
-      nsStringArrayToU16StringArray(nsAvailableLocales);
-
+  std::vector<std::u16string> availableLocales = getAvailableLocales();
   // 3. Return ? (availableLocales, requestedLocales, options).
   return supportedLocales(
       availableLocales, requestedLocales.getValue(), options, runtime);
