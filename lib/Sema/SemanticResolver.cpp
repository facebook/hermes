/*
 * Copyright (c) Meta Platforms, Inc. and affiliates.
 *
 * This source code is licensed under the MIT license found in the
 * LICENSE file in the root directory of this source tree.
 */

#include "SemanticResolver.h"

#include "ASTEval.h"
#include "ScopedFunctionPromoter.h"
#include "hermes/Regex/RegexSerialization.h"
#include "hermes/Sema/SemContext.h"
#include "hermes/Support/sh_tryfast_fp_cvt.h"

#include "llvh/ADT/ScopeExit.h"
#include "llvh/Support/SaveAndRestore.h"

#include <string>

using namespace hermes::ESTree;

namespace hermes {
namespace sema {

namespace {

/// Return a std::string for the given unique string member of $SHBuiltin.
std::string stringForSHBuiltinError(
    const Keywords &kw,
    UniqueString *builtinName) {
  return std::string(kw.identSHBuiltin->str()) + "." +
      std::string(builtinName->str());
}

} // namespace

SemanticResolver::SemanticResolver(
    Context &astContext,
    sema::SemContext &semCtx,
    const DeclarationFileListTy &ambientDecls,
    DeclCollectorMapTy *saveDecls,
    bool compile,
    bool typed)
    : astContext_(astContext),
      sm_(astContext.getSourceErrorManager()),
      bufferMessages_{&sm_},
      semCtx_(semCtx),
      kw_{astContext},
      ambientDecls_(ambientDecls),
      saveDecls_(saveDecls),
      bindingTable_(semCtx.getBindingTable()),
      compile_(compile),
      typed_(typed) {
  // ES14.0 19.1 Value properties of the global object
  // https://262.ecma-international.org/14.0/#sec-value-properties-of-the-global-object
  // These are the only non-configurable properties.
  restrictedGlobalProperties_.insert(kw_.identNaN);
  restrictedGlobalProperties_.insert(kw_.identUndefined);
  restrictedGlobalProperties_.insert(kw_.identInfinity);
}

bool SemanticResolver::run(ESTree::ProgramNode *rootNode) {
  if (sm_.getErrorCount())
    return false;
  visitESTreeNodeNoReplace(*this, rootNode);
  return sm_.getErrorCount() == 0;
}

bool SemanticResolver::runLazy(
    ESTree::FunctionLikeNode *rootNode,
    sema::FunctionInfo *semInfo,
    bool parentHadSuperBinding) {
  semCtx_.assertGlobalFunctionAndScope();

  if (sm_.getErrorCount())
    return false;

  llvh::SaveAndRestore<BindingTableScopePtrTy> setGlobalScope(
      globalScope_, semCtx_.getBindingTableGlobalScope());

  // For clarity: not going to generate anything in the global function context.
  globalFunctionContext_ = nullptr;

  // Activate the function's binding table scope.
  assert(semInfo->bindingTableScope && "semInfo must have a scope");
  bindingTable_.activateScope(semInfo->bindingTableScope);
  auto restoreScope = llvh::make_scope_exit([this, semInfo]() {
    bindingTable_.activateScope({});
    // Decrement refcount of the binding table scope to allow it to be freed.
    // If we want to keep the binding table scope around for 'eval',
    // do not reset it.
    if (astContext_.getDebugInfoSetting() != DebugInfoSetting::ALL) {
      semInfo->bindingTableScope.reset();
    }
  });

  canReferenceSuper_ = rootNode->isMethodDefinition ||
      (llvh::isa<ESTree::ArrowFunctionExpressionNode>(rootNode) &&
       parentHadSuperBinding);

  // Run the resolver on the function body.
  FunctionContext newFuncCtx{
      *this, rootNode, semInfo, FunctionContext::LazyTag{}};
  visitFunctionLikeInFunctionContext(
      rootNode,
      llvh::cast_or_null<ESTree::IdentifierNode>(
          ESTree::getIdentifier(rootNode)),
      ESTree::getBlockStatement(rootNode),
      ESTree::getParams(rootNode));

  return sm_.getErrorCount() == 0;
}

bool SemanticResolver::runInScope(
    ESTree::ProgramNode *rootNode,
    sema::FunctionInfo *semInfo,
    bool parentHadSuperBinding) {
  llvh::SaveAndRestore<BindingTableScopePtrTy> setGlobalScope(
      globalScope_, semCtx_.getBindingTableGlobalScope());

  assert(semInfo->bindingTableScope && "semInfo must have a scope");
  bindingTable_.activateScope(semInfo->bindingTableScope);
  auto restoreScope = llvh::make_scope_exit([this]() {
    // Pop the scope to prepare for another run of SemanticResolver.
    bindingTable_.activateScope({});
  });
  rootNode->strictness = makeStrictness(semInfo->strict);

  canReferenceSuper_ = parentHadSuperBinding;

  // Run the resolver on the function body.
  FunctionContext newFuncCtx{
      *this,
      rootNode,
      semInfo,
      semInfo->strict,
      FunctionInfo::ConstructorKind::None,
      {}};
  curFunctionInfo()->isProgramNode = true;
  {
    ScopeRAII programScope{*this, rootNode, /* functionScope */ true};
    if (sm_.getErrorCount())
      return false;
    // Promote hoisted functions.
    if (!curFunctionInfo()->strict) {
      processPromotedFuncDecls(getPromotedScopedFuncDecls(*this, rootNode));
    }
    processCollectedDeclarations(rootNode);
    visitESTreeChildren(*this, rootNode);
  }

  return sm_.getErrorCount() == 0;
}

bool SemanticResolver::runCommonJSModule(
    ESTree::FunctionExpressionNode *rootNode) {
  semCtx_.assertGlobalFunctionAndScope();

  if (sm_.getErrorCount())
    return false;

  FunctionContext newFuncCtx{
      *this,
      semCtx_.getGlobalFunction(),
      FunctionContext::ExistingGlobalScopeTag{}};
  llvh::SaveAndRestore setGlobalContext{globalFunctionContext_, &newFuncCtx};

  {
    BindingTableScopeTy programBindingScope(bindingTable_);
    llvh::SaveAndRestore<LexicalScope *> saveLexicalScope(
        curScope_, semCtx_.getGlobalScope());
    llvh::SaveAndRestore<BindingTableScopePtrTy> setGlobalScope(
        globalScope_, programBindingScope.ptr());

    visitESTreeNodeNoReplace(*this, rootNode);
  }

  return sm_.getErrorCount() == 0;
}

void SemanticResolver::visit(ESTree::ProgramNode *node) {
  FunctionContext newFuncCtx{
      *this,
      node,
      nullptr,
      astContext_.isStrictMode(),
      FunctionInfo::ConstructorKind::None,
      CustomDirectives{
          .sourceVisibility = SourceVisibility::Default,
          .alwaysInline = false}};
  llvh::SaveAndRestore setGlobalContext{globalFunctionContext_, &newFuncCtx};
  FoundDirectives directives = scanDirectives(node->_body);
  if (directives.useStrictNode)
    curFunctionInfo()->strict = true;
  node->strictness = makeStrictness(curFunctionInfo()->strict);
  if (directives.sourceVisibility >
      curFunctionInfo()->customDirectives.sourceVisibility)
    curFunctionInfo()->customDirectives.sourceVisibility =
        directives.sourceVisibility;
  curFunctionInfo()->isProgramNode = true;

  {
    ScopeRAII programScope{*this, node, /* functionScope */ true};
    llvh::SaveAndRestore<BindingTableScopePtrTy> setGlobalScope(
        globalScope_, programScope.getBindingScope().ptr());
    semCtx_.setBindingTableGlobalScope(globalScope_);
    if (astContext_.getDebugInfoSetting() == DebugInfoSetting::ALL) {
      curFunctionInfo()->bindingTableScope = globalScope_;
    }

    processCollectedDeclarations(node);
    if (!curFunctionInfo()->strict) {
      // Promote hoisted functions.
      processPromotedFuncDecls(getPromotedScopedFuncDecls(*this, node));
    }
    processAmbientDecls();
    visitESTreeChildren(*this, node);
  }
}

void SemanticResolver::visit(
    ESTree::FunctionDeclarationNode *funcDecl,
    ESTree::Node *parent) {
  curScope_->hoistedFunctions.push_back(funcDecl);
  visitFunctionLike(
      funcDecl,
      llvh::cast_or_null<ESTree::IdentifierNode>(funcDecl->_id),
      funcDecl->_body,
      funcDecl->_params,
      parent);
}
void SemanticResolver::visit(
    ESTree::FunctionExpressionNode *funcExpr,
    ESTree::Node *parent) {
  visitFunctionExpression(funcExpr, funcExpr->_body, funcExpr->_params, parent);
}
void SemanticResolver::visit(
    ESTree::ArrowFunctionExpressionNode *arrowFunc,
    ESTree::Node *parent) {
  // Convert expression functions to a full-body to simplify IRGen.
  if (compile_ && arrowFunc->_expression) {
    auto *retStmt = new (astContext_) ReturnStatementNode(arrowFunc->_body);
    retStmt->copyLocationFrom(arrowFunc->_body);

    ESTree::NodeList stmtList;
    stmtList.push_back(*retStmt);

    auto *blockStmt = new (astContext_) BlockStatementNode(std::move(stmtList));
    blockStmt->copyLocationFrom(arrowFunc->_body);

    arrowFunc->_body = blockStmt;
    arrowFunc->_expression = false;
  }
  visitFunctionLike(
      arrowFunc, nullptr, arrowFunc->_body, arrowFunc->_params, parent);

  curFunctionInfo()->containsArrowFunctions = true;
  curFunctionInfo()->containsArrowFunctionsUsingArguments =
      curFunctionInfo()->containsArrowFunctionsUsingArguments ||
      arrowFunc->getSemInfo()->containsArrowFunctionsUsingArguments ||
      arrowFunc->getSemInfo()->usesArguments;
}

void SemanticResolver::visit(
    ESTree::IdentifierNode *identifier,
    ESTree::Node *parent) {
  if (auto *prop = llvh::dyn_cast<PropertyNode>(parent)) {
    if (!prop->_computed && prop->_key == identifier) {
      // { identifier: ... }
      return;
    }
  }

  if (auto *mem = llvh::dyn_cast<MemberExpressionLikeNode>(parent)) {
    if (!ESTree::getComputed(mem) && ESTree::getProperty(mem) == identifier) {
      // expr.identifier
      // expr?.identifier
      return;
    }
  }

  // Identifiers that aren't variables.
  if (llvh::isa<MetaPropertyNode>(parent) ||
      llvh::isa<BreakStatementNode>(parent) ||
      llvh::isa<ContinueStatementNode>(parent) ||
      llvh::isa<LabeledStatementNode>(parent)) {
    return;
  }

  // typeof
  if (auto *unary = llvh::dyn_cast<UnaryExpressionNode>(parent)) {
    if (unary->_operator == kw_.identTypeof) {
      resolveIdentifier(identifier, true);
    }
  }

  // $SHBuiltin should have been replaced with SHBuiltinNode as part of a member
  // call expression earlier. Any use that gets here is invalid.
  if (identifier->_name == kw_.identSHBuiltin) {
    sm_.error(identifier->getSourceRange(), "invalid use of $SHBuiltin");
  }

  resolveIdentifier(identifier, false);
}

void SemanticResolver::visit(ESTree::VariableDeclarationNode *node) {
  visitESTreeChildren(*this, node);

  // ES5Catch, var
  //          -> valid, special case ES10 B.3.5
  // let, var
  //          -> always invalid
  // Ordinarily, we check this in validateAndDeclareIdentifier, but if the
  // declarations are in a nested scope like x or y here:
  //
  // function f() {
  //   { let x; var x; }
  //   { let y; { var y; } }
  // }
  //
  // then the var has been hoisted to the function-level scope by
  // DeclCollector and we aren't able to detect that both declarations are
  // actually in the same scope and conflict.
  // Only perform this check for nested scopes, because the var will have
  // been hoisted into a different scope.
  if (node->_kind == kw_.identVar &&
      curScope_ != curScope_->parentFunction->getFunctionBodyScope()) {
    llvh::SmallVector<ESTree::IdentifierNode *, 2> idents;
    extractIdentsFromDecl(node, idents);
    // Check every identifier declared as a 'var'.
    for (ESTree::IdentifierNode *ident : idents) {
      const auto [prevName, prevDepth] =
          bindingTable_.findWithDepth(ident->_name);

      if (!prevName) {
        // No existing declaration, move on.
        continue;
      }

      // Whether the prevName is the lexical binding for a promoted function
      // which reuses the same Decl.
      // If it is a lexical binding of a promoted function,
      // that's an error due to a lexically-scoped and var-scoped naming
      // conflict.
      bool prevIsLexicalBindingOfPromotedFunc =
          functionContext()->promotedFuncDecls.count(ident->_name) &&
          prevDepth != functionContext()->bindingTableScopeDepth;

      if (prevName->decl->scope ==
              prevName->decl->scope->parentFunction->getFunctionBodyScope() &&
          !prevIsLexicalBindingOfPromotedFunc) {
        // If the previous declaration is in the function scope, the error would
        // have been reported when validating declarations in the function
        // scope.
        continue;
      }

      // Report an error if the var is trying to override a let-like
      // declaration.
      //
      // ES10.0 B.3.4: ES5Catch (only used for simple binding ident in catch
      // block) is not an error if it conflicts with VarDeclaredNames in its
      // body.
      const Decl::Kind prevKind = prevName->decl->kind;
      if ((Decl::isKindLetLike(prevKind) && prevKind != Decl::Kind::ES5Catch) ||
          prevIsLexicalBindingOfPromotedFunc) {
        sm_.error(
            ident->getSourceRange(),
            llvh::Twine("Identifier '") + ident->_name->str() +
                "' is already declared");
        if (prevName->ident)
          sm_.note(prevName->ident->getSourceRange(), "previous declaration");
      }
    }
  }
}

void SemanticResolver::visit(
    ESTree::BinaryExpressionNode *node,
    ESTree::Node **ppNode) {
  // Handle nested +/- non-recursively.
  if (node->_operator == kw_.identPlus || node->_operator == kw_.identMinus) {
    auto list = linearizeLeft(node, {"+", "-"});
    if (list.size() > MAX_NESTED_BINARY) {
      recursionDepthExceeded(node);
      return;
    }

    visitESTreeNode(*this, list[0]->_left, list[0]);
    for (auto *e : list)
      visitESTreeNode(*this, e->_right, e);

    // If compiling, fold all expressions bottom up (left to right).
    if (compile_) {
      for (size_t i = 0, e = list.size(); i < e; ++i) {
        ESTree::Node **foldResult = i + 1 < e ? &list[i + 1]->_left : ppNode;
        // Attempt to fold the expression. If it fails, stop folding, since
        // all subsequent expressions depend on the result of this one.
        if (!astFoldBinaryExpression(kw_, list[i], foldResult))
          break;
      }
    }
    return;
  }

  visitESTreeChildren(*this, node);
  if (compile_)
    astFoldBinaryExpression(kw_, node, ppNode);
}

void SemanticResolver::visit(ESTree::AssignmentExpressionNode *assignment) {
  // Handle nested "=" non-recursively.
  if (assignment->_operator == kw_.identAssign) {
    auto list = linearizeRight(assignment, {"="});
    if (list.size() > MAX_NESTED_ASSIGNMENTS) {
      recursionDepthExceeded(assignment);
      return;
    }

    for (auto *e : list) {
      visitESTreeNode(*this, e->_left, e);
      validateAssignmentTarget(e->_left);
    }
    visitESTreeNode(*this, list.back()->_right, list.back());
    return;
  }

  visitESTreeNode(*this, assignment->_left, assignment);
  validateAssignmentTarget(assignment->_left);
  visitESTreeNode(*this, assignment->_right, assignment);
}

void SemanticResolver::visit(ESTree::UpdateExpressionNode *node) {
  visitESTreeChildren(*this, node);
  if (!isLValue(node->_argument)) {
    sm_.error(
        node->_argument->getSourceRange(),
        "invalid operand in update operation");
  }
}

void SemanticResolver::visit(
    ESTree::UnaryExpressionNode *node,
    ESTree::Node **ppNode) {
  // Check for unqualified delete in strict mode.
  if (node->_operator == kw_.identDelete) {
    if (curFunctionInfo()->strict &&
        llvh::isa<IdentifierNode>(node->_argument)) {
      sm_.error(
          node->getSourceRange(),
          "'delete' of a variable is not allowed in strict mode");
    }
    // Unless we are running under compliance tests, report an error on
    // `delete super.x`.
    if (!astContext_.getCodeGenerationSettings().test262) {
      if (auto *mem = llvh::dyn_cast<MemberExpressionNode>(node->_argument);
          mem && llvh::isa<SuperNode>(mem->_object)) {
        sm_.error(
            node->getSourceRange(),
            "'delete' of super property is not allowed");
      }
    }
  }
  visitESTreeChildren(*this, node);
  if (compile_)
    astFoldUnaryExpression(kw_, node, ppNode);
}

void SemanticResolver::visit(
    ESTree::BlockStatementNode *node,
    ESTree::Node *parent) {
  // Some nodes with attached BlockStatement have already dealt with the scope.
  if (llvh::isa<FunctionDeclarationNode>(parent) ||
      llvh::isa<FunctionExpressionNode>(parent) ||
      llvh::isa<ArrowFunctionExpressionNode>(parent)) {
    return visitESTreeChildren(*this, node);
  }

  ScopeRAII blockScope{*this, node};
  if (const ScopeDecls *declsOpt =
          functionContext()->decls->getScopeDeclsForNode(node)) {
    processDeclarations(*declsOpt);
  }
  visitESTreeChildren(*this, node);
}

void SemanticResolver::visit(ESTree::SwitchStatementNode *node) {
  // Visit the discriminant before creating a new scope.
  visitESTreeNode(*this, node->_discriminant, node);

  node->setLabelIndex(curFunctionInfo()->allocateLabel());

  llvh::SaveAndRestore<StatementNode *> saveSwitch(
      functionContext()->currentLoopOrSwitch, node);

  ScopeRAII nameScope{*this, node};
  if (const ScopeDecls *declsOpt =
          functionContext()->decls->getScopeDeclsForNode(node)) {
    // Only process a lexical scope if there are declarations in it.
    processDeclarations(*declsOpt);
  }

  visitESTreeNodeList(*this, node->_cases, node);
}

void SemanticResolver::visit(ESTree::ForInStatementNode *node) {
  visitForInOf(node, node, node->_left, node->_right, node->_body);
}

void SemanticResolver::visit(ESTree::ForOfStatementNode *node) {
  if (compile_ && node->_await)
    sm_.error(node->getStartLoc(), "for await is not supported");
  visitForInOf(node, node, node->_left, node->_right, node->_body);
}

void SemanticResolver::visitForInOf(
    ESTree::LoopStatementNode *node,
    ESTree::ScopeDecorationBase *scopeDeco,
    ESTree::Node *left,
    ESTree::Node *right,
    ESTree::Node *body) {
  node->setLabelIndex(curFunctionInfo()->allocateLabel());

  llvh::SaveAndRestore<LoopStatementNode *> saveLoop(
      functionContext()->currentLoop, node);
  llvh::SaveAndRestore<StatementNode *> saveSwitch(
      functionContext()->currentLoopOrSwitch, node);

  ScopeRAII nameScope{*this, scopeDeco};
  if (const ScopeDecls *declsOpt =
          functionContext()->decls->getScopeDeclsForNode(node)) {
    processDeclarations(*declsOpt);
  }
  visitESTreeNode(*this, left, node);

  // Ensure the initializer is valid.
  if (auto *vd = llvh::dyn_cast<VariableDeclarationNode>(left)) {
    assert(
        vd->_declarations.size() == 1 &&
        "for-in/for-of must have a single binding");

    auto *declarator =
        llvh::cast<ESTree::VariableDeclaratorNode>(&vd->_declarations.front());

    if (declarator->_init) {
      if (llvh::isa<ESTree::PatternNode>(declarator->_id)) {
        sm_.error(
            declarator->_init->getSourceRange(),
            "destructuring declaration cannot be initialized in for-in/for-of loop");
      } else if (!(llvh::isa<ForInStatementNode>(node) &&
                   !curFunctionInfo()->strict && vd->_kind == kw_.identVar)) {
        sm_.error(
            declarator->_init->getSourceRange(),
            "for-in/for-of variable declaration may not be initialized");
      }
    }
  } else {
    validateAssignmentTarget(left);
  }

  visitESTreeNode(*this, right, node);
  visitESTreeNode(*this, body, node);
}

void SemanticResolver::visit(ESTree::ForStatementNode *node) {
  node->setLabelIndex(curFunctionInfo()->allocateLabel());

  llvh::SaveAndRestore<LoopStatementNode *> saveLoop(
      functionContext()->currentLoop, node);
  llvh::SaveAndRestore<StatementNode *> saveSwitch(
      functionContext()->currentLoopOrSwitch, node);

  ScopeRAII nameScope{*this, node};
  if (const ScopeDecls *declsOpt =
          functionContext()->decls->getScopeDeclsForNode(node)) {
    processDeclarations(*declsOpt);
  }
  visitESTreeChildren(*this, node);
}

void SemanticResolver::visit(ESTree::DoWhileStatementNode *node) {
  node->setLabelIndex(curFunctionInfo()->allocateLabel());

  llvh::SaveAndRestore<LoopStatementNode *> saveLoop(
      functionContext()->currentLoop, node);
  llvh::SaveAndRestore<StatementNode *> saveSwitch(
      functionContext()->currentLoopOrSwitch, node);

  visitESTreeChildren(*this, node);
}
void SemanticResolver::visit(ESTree::WhileStatementNode *node) {
  node->setLabelIndex(curFunctionInfo()->allocateLabel());

  llvh::SaveAndRestore<LoopStatementNode *> saveLoop(
      functionContext()->currentLoop, node);
  llvh::SaveAndRestore<StatementNode *> saveSwitch(
      functionContext()->currentLoopOrSwitch, node);

  visitESTreeChildren(*this, node);
}

void SemanticResolver::visit(ESTree::LabeledStatementNode *node) {
  node->setLabelIndex(curFunctionInfo()->allocateLabel());

  // Determine the target statement. We need to check if it directly encloses
  // a loop or another label enclosing a loop.
  StatementNode *targetStmt = node;
  {
    Node *curStmt = node;
    while (auto *curLabeled = llvh::dyn_cast<LabeledStatementNode>(curStmt)) {
      if (auto *ls = llvh::dyn_cast<LoopStatementNode>(curLabeled->_body)) {
        targetStmt = ls;
        break;
      }
      curStmt = curLabeled->_body;
    }
  }
  assert(
      (llvh::isa<LoopStatementNode>(targetStmt) ||
       llvh::isa<LabeledStatementNode>(targetStmt)) &&
      "invalid target statement detected for label");

  auto *id = cast<IdentifierNode>(node->_label);
  // Define the new label, checking for a previous definition.
  auto insertRes = functionContext()->labelMap.try_emplace(
      id->_name, FunctionContext::Label{id, targetStmt});
  if (!insertRes.second) {
    sm_.error(
        id->getSourceRange(),
        llvh::Twine("label '") + id->_name->str() + "' is already defined");
    sm_.note(
        insertRes.first->second.declarationNode->getSourceRange(),
        "previous definition");
  }
  // Auto-erase the label on exit, if we inserted it.
  const auto &deleter = llvh::make_scope_exit([this, id, insertRes]() {
    if (insertRes.second)
      functionContext()->labelMap.erase(id->_name);
  });
  (void)deleter;

  visitESTreeChildren(*this, node);
}

/// Get the LabelDecorationBase depending on the node type.
static LabelDecorationBase *getLabelDecorationBase(StatementNode *node) {
  if (auto *LS = llvh::dyn_cast<LoopStatementNode>(node))
    return LS;
  if (auto *SS = llvh::dyn_cast<SwitchStatementNode>(node))
    return SS;
  if (auto *BS = llvh::dyn_cast<BreakStatementNode>(node))
    return BS;
  if (auto *CS = llvh::dyn_cast<ContinueStatementNode>(node))
    return CS;
  if (auto *LabS = llvh::dyn_cast<LabeledStatementNode>(node))
    return LabS;
  llvm_unreachable("invalid node type");
  return nullptr;
}

void SemanticResolver::visit(ESTree::BreakStatementNode *node) {
  if (node->_label) {
    const NodeLabel &name = llvh::cast<IdentifierNode>(node->_label)->_name;
    auto it = functionContext()->labelMap.find(name);
    if (it != functionContext()->labelMap.end()) {
      auto labelIndex =
          getLabelDecorationBase(it->second.targetStatement)->getLabelIndex();
      node->setLabelIndex(labelIndex);
    } else {
      sm_.error(
          node->_label->getSourceRange(),
          llvh::Twine("label '") + name->str() + "' is not defined");
    }
  } else {
    if (functionContext()->currentLoopOrSwitch) {
      auto labelIndex =
          getLabelDecorationBase(functionContext()->currentLoopOrSwitch)
              ->getLabelIndex();
      node->setLabelIndex(labelIndex);
    } else {
      sm_.error(
          node->getSourceRange(), "'break' not within a loop or a switch");
    }
  }

  visitESTreeChildren(*this, node);
}

void SemanticResolver::visit(ESTree::ContinueStatementNode *node) {
  if (node->_label) {
    const NodeLabel &name = llvh::cast<IdentifierNode>(node->_label)->_name;
    auto it = functionContext()->labelMap.find(name);
    if (it != functionContext()->labelMap.end()) {
      if (llvh::isa<LoopStatementNode>(it->second.targetStatement)) {
        auto labelIndex =
            getLabelDecorationBase(it->second.targetStatement)->getLabelIndex();
        node->setLabelIndex(labelIndex);
      } else {
        sm_.error(
            node->_label->getSourceRange(),
            llvh::Twine("'continue' label '") + name->str() +
                "' is not a loop label");
        sm_.note(
            it->second.declarationNode->getSourceRange(), "label defined here");
      }
    } else {
      sm_.error(
          node->_label->getSourceRange(),
          llvh::Twine("label '") + name->str() + "' is not defined");
    }
  } else {
    if (functionContext()->currentLoop) {
      auto labelIndex = functionContext()->currentLoop->getLabelIndex();
      node->setLabelIndex(labelIndex);
    } else {
      sm_.error(node->getSourceRange(), "'continue' not within a loop");
    }
  }

  visitESTreeChildren(*this, node);
}

void SemanticResolver::visit(ESTree::WithStatementNode *node) {
  if (compile_)
    sm_.error(node->getStartLoc(), "with statement is not supported");

  visitESTreeChildren(*this, node);

  uint32_t depth = curScope_->depth;
  // Run the Unresolver to avoid resolving to variables past the depth of the
  // `with`.
  // Pass `depth + 1` because variables declared in this scope also cannot be
  // trusted.
  Unresolver::run(semCtx_, depth + 1, node->_body);
}

void SemanticResolver::visit(ESTree::TryStatementNode *tryStatement) {
  // A try statement with both catch and finally handlers is technically
  // two nested try statements. Transform:
  //
  //    try {
  //      tryBody;
  //    } catch {
  //      catchBody;
  //    } finally {
  //      finallyBody;
  //    }
  //
  // into
  //
  //    try {
  //      try {
  //        tryBody;
  //      } catch {
  //        catchBody;
  //      }
  //    } finally {
  //      finallyBody;
  //    }
  if (compile_ && tryStatement->_handler && tryStatement->_finalizer) {
    auto *nestedTry = new (astContext_)
        TryStatementNode(tryStatement->_block, tryStatement->_handler, nullptr);
    nestedTry->copyLocationFrom(tryStatement);
    nestedTry->setEndLoc(nestedTry->_handler->getEndLoc());

    ESTree::NodeList stmtList;
    stmtList.push_back(*nestedTry);
    tryStatement->_block =
        new (astContext_) BlockStatementNode(std::move(stmtList));
    tryStatement->_block->copyLocationFrom(nestedTry);
    tryStatement->_handler = nullptr;
  }

  visitESTreeNode(*this, tryStatement->_block, tryStatement);
  visitESTreeNode(*this, tryStatement->_handler, tryStatement);
  visitESTreeNode(*this, tryStatement->_finalizer, tryStatement);
}

void SemanticResolver::visit(ESTree::CatchClauseNode *node) {
  ScopeRAII scope{*this, node};
  // Process catch clause's declarations (not the ones in the body).
  processCollectedDeclarations(node);
  // Visit the body, which will make a new scope.
  visitESTreeChildren(*this, node);
}

void SemanticResolver::visit(RegExpLiteralNode *regexp) {
  llvh::StringRef regexpError;
  if (compile_) {
    if (auto compiled = CompiledRegExp::tryCompile(
            regexp->_pattern->str(), regexp->_flags->str(), &regexpError)) {
      astContext_.addCompiledRegExp(
          regexp->_pattern, regexp->_flags, std::move(*compiled));
    } else {
      sm_.error(
          regexp->getSourceRange(),
          "Invalid regular expression: " + Twine(regexpError));
    }
  }
  visitESTreeChildren(*this, regexp);
}

void SemanticResolver::visit(ESTree::MetaPropertyNode *node) {
  auto *meta = llvh::cast<IdentifierNode>(node->_meta);
  auto *property = llvh::cast<IdentifierNode>(node->_property);

  if (meta->_name == kw_.identNew && property->_name == kw_.identTarget) {
    if (functionContext()->isGlobalScope()) {
      // ES9.0 15.1.1:
      // It is a Syntax Error if StatementList Contains NewTarget unless the
      // source code containing NewTarget is eval code that is being processed
      // by a direct eval.
      // Hermes does not support local eval, so we assume that this is not
      // inside a local eval call.
      sm_.error(node->getSourceRange(), "'new.target' not in a function");
    }
    return;
  }

  if (meta->_name->str() == "import" && property->_name->str() == "meta") {
    if (compile_) {
      sm_.error(
          node->getSourceRange(), "'import.meta' is currently unsupported");
    }
    return;
  }

  sm_.error(
      node->getSourceRange(),
      llvh::Twine("invalid meta property ") + meta->_name->str() + "." +
          property->_name->str());
}

void SemanticResolver::visit(ESTree::ImportDeclarationNode *importDecl) {
  // Like variable declarations, imported names must be hoisted.
  if (!astContext_.getUseCJSModules()) {
    sm_.error(
        importDecl->getSourceRange(),
        "'import' statement requires module mode");
  }

  if (compile_ && !importDecl->_assertions.empty()) {
    sm_.error(
        importDecl->getSourceRange(), "import assertions are not supported");
  }

  curFunctionInfo()->imports.push_back(importDecl);
  visitESTreeChildren(*this, importDecl);
}

void SemanticResolver::visit(ESTree::ClassDeclarationNode *node) {
  if (typed_) {
    // Classes must be in strict mode.
    llvh::SaveAndRestore<bool> oldStrict{curFunctionInfo()->strict, true};
    ClassContext classCtx(*this, node);
    visitESTreeChildren(*this, node);
    curClassContext_->createImplicitConstructorFunctionInfo();
  } else {
    // In untyped mode, create an additional scope & variable for the class
    // body, which obeys const variable rules.
    visitClassAsExpr(node);
  }
}

void SemanticResolver::visit(ESTree::ClassExpressionNode *node) {
  visitClassAsExpr(node);
}

void SemanticResolver::visitClassAsExpr(ESTree::ClassLikeNode *node) {
  // Classes must be in strict mode.
  llvh::SaveAndRestore<bool> oldStrict{curFunctionInfo()->strict, true};
  ClassContext classCtx(*this, node);
  if (ESTree::IdentifierNode *ident = getClassID(node)) {
    ScopeRAII scope{*this, node};
    // If there is a name, declare it.
    if (validateDeclarationName(Decl::Kind::ClassExprName, ident)) {
      Decl *decl = semCtx_.newDeclInScope(
          ident->_name, Decl::Kind::ClassExprName, curScope_);
      // We declare this as an expression decl so that in the case of class
      // declarations, we can associate two different decls with a single
      // identifier node. The class body will see this inner ClassExprName decl,
      // which obeys const variable rules.
      semCtx_.setExpressionDecl(ident, decl);
      bindingTable_.try_emplace(ident->_name, Binding{decl, ident});
    }
    visitESTreeChildren(*this, node);
  } else {
    // Otherwise, no extra scope needed, just move on.
    visitESTreeChildren(*this, node);
  }
  curClassContext_->createImplicitConstructorFunctionInfo();
}

void SemanticResolver::visit(PrivateNameNode *node) {
  if (compile_)
    sm_.error(node->getSourceRange(), "private properties are not supported");
  visitESTreeChildren(*this, node);
}

void SemanticResolver::visit(ClassPrivatePropertyNode *node) {
  if (compile_)
    sm_.error(node->getSourceRange(), "private properties are not supported");
  // Only visit the init expression, since it needs to be resolved.
  if (node->_value) {
    sm_.error(
        node->getSourceRange(), "property initialization is not supported yet");
    if (0) {
      // TODO: visit the properties in the context of a synthetic method.
      visitESTreeNode(*this, node->_value, node);
    }
  }
}

void SemanticResolver::visit(ESTree::ClassPropertyNode *node) {
  // If computed property, the key expression needs to be resolved.
  if (node->_computed) {
    // Computed keys cannot reference super.
    llvh::SaveAndRestore<bool> oldCanRefSuper{canReferenceSuper_, false};
    visitESTreeNode(*this, node->_key, node);
  }

  // Visit the init expression, since it needs to be resolved.
  if (node->_value) {
    // We visit the initializer expression in the context of a synthesized
    // method that performs the initializations.
    // Field initializers can always reference super.
    llvh::SaveAndRestore<bool> oldCanRefSuper{canReferenceSuper_, true};
    llvh::SaveAndRestore<bool> oldForbidAwait{forbidAwaitExpression_, true};
    // ES14.0 15.7.1
    // It is a Syntax Error if Initializer is present and ContainsArguments of
    // Initializer is true.
    llvh::SaveAndRestore<bool> oldForbidArguments{forbidArguments_, true};
    FunctionContext funcCtx(
        *this,
        node->_static
            ? curClassContext_->getOrCreateStaticElementsInitFunctionInfo()
            : curClassContext_->getOrCreateInstanceElementsInitFunctionInfo());
    visitESTreeNode(*this, node->_value, node);
  } else if (!typed_) {
    // Create the these initializers even if no value initializer is present, in
    // untyped mode. Typed classes don't need these initializers since we know
    // the exact shape and construct it up front.
    if (node->_static) {
      curClassContext_->getOrCreateStaticElementsInitFunctionInfo();
    } else {
      curClassContext_->getOrCreateInstanceElementsInitFunctionInfo();
    }
  }
}

void SemanticResolver::visit(StaticBlockNode *node) {
  if (compile_)
    sm_.error(node->getSourceRange(), "class static blocks are not supported");
  // ES14.0 15.7.1
  // It is a Syntax Error if ClassStaticBlockStatementList Contains await is
  // true.
  llvh::SaveAndRestore<bool> oldForbidAwait{forbidAwaitExpression_, true};
  visitESTreeChildren(*this, node);
}

void SemanticResolver::visit(ESTree::SuperNode *node, ESTree::Node *parent) {
  // Error if we try to reference super but there is currently no valid binding
  // to it.
  if (llvh::isa<MemberExpressionLikeNode>(parent) && !canReferenceSuper_) {
    sm_.error(parent->getSourceRange(), "super not allowed here");
  }
}

void SemanticResolver::visit(
    ESTree::MethodDefinitionNode *node,
    ESTree::Node *parent) {
  // If computed property, the key expression needs to be resolved.
  if (node->_computed)
    visitESTreeNode(*this, node->_key, node);

  // Visit the body.
  visitESTreeNode(*this, node->_value, node);
}

void SemanticResolver::visit(ESTree::CallExpressionNode *node) {
  // Check for a direct call to local `eval()`.
  if (auto *identifier = llvh::dyn_cast<IdentifierNode>(node->_callee)) {
    if (identifier->_name == kw_.identEval) {
      // Check to see whether it looks like attempting to call the actual
      // global eval and generate a warning.
      bool isEval;
      if (Binding *binding = bindingTable_.find(identifier->_name)) {
        Decl *decl = binding->decl;
        isEval = decl->scope == semCtx_.getGlobalScope() &&
            (decl->kind == Decl::Kind::UndeclaredGlobalProperty ||
             decl->kind == Decl::Kind::GlobalProperty);
      } else {
        isEval = true;
      }

      // Register the local eval, but only if eval is enabled.
      if (astContext_.getEnableEval()) {
        if (isEval) {
          sm_.warning(
              Warning::DirectEval,
              node->_callee->getSourceRange(),
              "Direct call to eval(), but lexical scope is not supported.");
        }
        registerLocalEval(curScope_);
      } else {
        if (isEval) {
          sm_.warning(
              Warning::EvalDisabled,
              node->_callee->getSourceRange(),
              "eval() is disabled at runtime");
        }
      }
    }
  }

  // Check for $SHBuiltin, and transform the node if necessary to SHBuiltinNode.
  // This allows typechecker/IRGen to simply match on SHBuiltinNode.
  if (auto *methodCallee =
          llvh::dyn_cast<ESTree::MemberExpressionNode>(node->_callee)) {
    if (auto *ident =
            llvh::dyn_cast<ESTree::IdentifierNode>(methodCallee->_object)) {
      if (ident->_name == kw_.identSHBuiltin && !methodCallee->_computed) {
        Decl *decl = resolveIdentifier(ident, false);
        if (decl && decl->kind == sema::Decl::Kind::UndeclaredGlobalProperty) {
          auto *shBuiltin = new (astContext_) ESTree::SHBuiltinNode();
          shBuiltin->copyLocationFrom(methodCallee->_object);
          methodCallee->_object = shBuiltin;
        }
        if (auto *propIdent =
                llvh::cast<ESTree::IdentifierNode>(methodCallee->_property)) {
          if (propIdent->_name == kw_.identModuleFactory) {
            // This visits its children explicitly (with a module context
            // set), so we return after it.
            visitModuleFactory(node);
            return;
          } else if (propIdent->_name == kw_.identExport) {
            // In this case, we must visit the children first, to ensure that
            // the exported name is resolved before we call visitModuleExport.
            // Therefore, we return explicitly after, so we don't visit the
            // children again below.
            visitESTreeChildren(*this, node);
            visitModuleExport(node);
            return;
          } else if (propIdent->_name == kw_.identImport) {
            visitModuleImport(node);
          }
        }
      }
    }
  }

  if (llvh::isa<SuperNode>(node->_callee)) {
    if (semCtx_.nearestNonArrow(functionContext()->semInfo)->constructorKind !=
        FunctionInfo::ConstructorKind::Derived) {
      sm_.error(
          node->getSourceRange(),
          "super() call only allowed in derived class constructor");
    }
  }

  visitESTreeChildren(*this, node);
}

namespace {

/// Asserts that \p call is a call of whose callee is a member expression,
/// reading the \p expected property from $SHBuiltin.  If this is not true,
/// uses \p msg as the assertion message.
void assertSHBuiltinCallAssumption(
    ESTree::CallExpressionNode *call,
    UniqueString *expected,
    const char *msg) {
#ifndef NDEBUG
  auto *methodCallee =
      llvh::dyn_cast<ESTree::MemberExpressionNode>(call->_callee);
  assert(methodCallee && msg);
  auto *ident = llvh::dyn_cast<ESTree::SHBuiltinNode>(methodCallee->_object);
  assert(ident && msg);
  auto *propIdent = llvh::cast<ESTree::IdentifierNode>(methodCallee->_property);
  assert(propIdent && msg);
  assert(propIdent->_name == expected && msg);
#endif
}

} // namespace

void SemanticResolver::visitModuleFactory(ESTree::CallExpressionNode *call) {
  assertSHBuiltinCallAssumption(
      call,
      kw_.identModuleFactory,
      "Precondition: call is to $SHBuiltin.moduleFactory");
  if (call->_arguments.size() != 2) {
    sm_.error(
        call->getSourceRange(),
        stringForSHBuiltinError(kw_, kw_.identModuleFactory) +
            " requires exactly two arguments.");
    return;
  }

  auto argsIter = call->_arguments.begin();

  auto *modIdArg = &(*argsIter);
  auto *modIdNumLit = llvh::dyn_cast<ESTree::NumericLiteralNode>(modIdArg);
  unsigned exportModId;
  if (!modIdNumLit ||
      !sh_tryfast_f64_to_u32(modIdNumLit->_value, exportModId)) {
    sm_.error(
        modIdArg->getSourceRange(),
        stringForSHBuiltinError(kw_, kw_.identModuleFactory) +
            " requires first arg to be unsigned int numeric literal.");
    return;
  }

  argsIter++;
  auto *modFactoryFuncArg = &(*argsIter);
  auto *modFactoryFunc =
      llvh::dyn_cast<ESTree::FunctionExpressionNode>(modFactoryFuncArg);
  if (!modFactoryFunc) {
    sm_.error(
        modFactoryFuncArg->getSourceRange(),
        stringForSHBuiltinError(kw_, kw_.identModuleFactory) +
            " requires second arg to be a function expression.");
    return;
  }
  if (modFactoryFunc->_params.size() < 2) {
    sm_.error(
        modFactoryFuncArg->getSourceRange(),
        "A module factory function must have at least two arguments.");
    return;
  }

  visitESTreeChildren(*this, call);
}

void SemanticResolver::visitModuleExport(ESTree::CallExpressionNode *call) {
  assertSHBuiltinCallAssumption(
      call, kw_.identExport, "Precondition: call is to $SHBuiltin.export");
  if (call->_arguments.size() != 2) {
    sm_.error(
        call->getSourceRange(),
        stringForSHBuiltinError(kw_, kw_.identExport) +
            " requires exactly two arguments.");
    return;
  }

  auto argsIter = call->_arguments.begin();

  auto *exportPropNameArg = &(*argsIter);
  const auto *exportPropStrLit =
      llvh::dyn_cast<ESTree::StringLiteralNode>(exportPropNameArg);
  if (!exportPropStrLit) {
    sm_.error(
        exportPropNameArg->getSourceRange(),
        stringForSHBuiltinError(kw_, kw_.identExport) +
            " requires first argument to be a string literal.");
    return;
  }
  UniqueString *exportPropName = exportPropStrLit->_value;

  argsIter++;

  auto *exportArg = &(*argsIter);
  // The export may be either an identifier, or a call to $SHBuiltin.import
  // (an "import-of-export").  SO we'll allow a call here.
  if (auto *exportPropId = llvh::dyn_cast<ESTree::IdentifierNode>(exportArg)) {
    Decl *exportPropDecl = semCtx_.getExpressionDecl(exportPropId);
    if (exportPropDecl == nullptr) {
      sm_.error(
          exportArg->getSourceRange(),
          Twine("Export ") + exportPropName->str() + " is not declared.");
      return;
    }
  } else if (!llvh::isa<ESTree::CallExpressionNode>(exportArg)) {
    sm_.error(
        exportArg->getSourceRange(),
        Twine("Export ") + exportPropName->str() +
            " is neither an identifier nor a call.");
    return;
  }
}

void SemanticResolver::visitModuleImport(ESTree::CallExpressionNode *call) {
  assertSHBuiltinCallAssumption(
      call, kw_.identImport, "Precondition: call is to $SHBuiltin.import");
  if (call->_arguments.size() < 2 || call->_arguments.size() > 3) {
    sm_.error(
        call->getSourceRange(),
        stringForSHBuiltinError(kw_, kw_.identImport) +
            " requires either two or three arguments.");
    return;
  }

  auto argsIter = call->_arguments.begin();

  ESTree::Node *importModIdArg = &(*argsIter);
  unsigned importModId;
  const auto *importModIdNumLit =
      llvh::dyn_cast<ESTree::NumericLiteralNode>(importModIdArg);
  // Value must be a non-negative integer.
  if (!importModIdNumLit ||
      !sh_tryfast_f64_to_u32(importModIdNumLit->_value, importModId)) {
    sm_.error(
        importModIdArg->getSourceRange(),
        stringForSHBuiltinError(kw_, kw_.identImport) +
            " requires first arg to be unsigned int numeric literal.");
    return;
  }
  argsIter++;

  auto *importPropNameArg = &(*argsIter);
  const auto *importPropStrLit =
      llvh::dyn_cast<ESTree::StringLiteralNode>(importPropNameArg);
  if (!importPropStrLit) {
    sm_.error(
        importPropNameArg->getSourceRange(),
        stringForSHBuiltinError(kw_, kw_.identImport) +
            " requires second argument to be a string literal.");
    return;
  }
}

void SemanticResolver::visit(ESTree::SpreadElementNode *node, Node *parent) {
  if (!llvh::isa<ESTree::ObjectExpressionNode>(parent) &&
      !llvh::isa<ESTree::ArrayExpressionNode>(parent) &&
      !llvh::isa<ESTree::CallExpressionNode>(parent) &&
      !llvh::isa<ESTree::OptionalCallExpressionNode>(parent) &&
      !llvh::isa<ESTree::NewExpressionNode>(parent))
    sm_.error(node->getSourceRange(), "spread operator is not supported");
  visitESTreeChildren(*this, node);
}

void SemanticResolver::visit(ESTree::ReturnStatementNode *returnStmt) {
  if (functionContext()->isGlobalScope() &&
      !astContext_.allowReturnOutsideFunction())
    sm_.error(returnStmt->getSourceRange(), "'return' not in a function");
  visitESTreeChildren(*this, returnStmt);
}

void SemanticResolver::visit(ESTree::YieldExpressionNode *node) {
  if (functionContext()->isGlobalScope() ||
      (functionContext()->node &&
       !ESTree::isGenerator(functionContext()->node))) {
    sm_.error(node->getSourceRange(), "'yield' not in a generator function");
  }

  if (functionContext()->isFormalParams) {
    // For generators functions (the only time YieldExpression is parsed):
    // It is a Syntax Error if UniqueFormalParameters Contains YieldExpression
    // is true.
    sm_.error(
        node->getSourceRange(), "'yield' not allowed in a formal parameter");
  }

  visitESTreeChildren(*this, node);
}

void SemanticResolver::visit(ESTree::AwaitExpressionNode *awaitExpr) {
  if (forbidAwaitExpression_)
    sm_.error(awaitExpr->getSourceRange(), "'await' not in an async function");

  if (functionContext()->isFormalParams) {
    // ES14.0 15.8.1
    // It is a Syntax Error if FormalParameters Contains AwaitExpression
    // is true.
    sm_.error(
        awaitExpr->getSourceRange(),
        "'await' not allowed in a formal parameter");
  }

  visitESTreeChildren(*this, awaitExpr);
}

void SemanticResolver::visit(ESTree::ExportNamedDeclarationNode *node) {
  if (compile_ && !astContext_.getUseCJSModules()) {
    sm_.error(
        node->getSourceRange(), "'export' statement requires module mode");
  }

  visitESTreeChildren(*this, node);
}

void SemanticResolver::visit(ESTree::ExportDefaultDeclarationNode *node) {
  if (compile_ && !astContext_.getUseCJSModules()) {
    sm_.error(
        node->getSourceRange(), "'export' statement requires module mode");
  }

  if (auto *funcDecl =
          llvh::dyn_cast<ESTree::FunctionDeclarationNode>(node->_declaration)) {
    if (compile_ && !funcDecl->_id) {
      // If the default function declaration has no name, then change it to a
      // FunctionExpression node for cleaner IRGen.
      auto *funcExpr = new (astContext_) ESTree::FunctionExpressionNode(
          funcDecl->_id,
          std::move(funcDecl->_params),
          funcDecl->_body,
          funcDecl->_typeParameters,
          funcDecl->_returnType,
          funcDecl->_predicate,
          funcDecl->_generator,
          /* async */ false);
      funcExpr->strictness = funcDecl->strictness;
      funcExpr->copyLocationFrom(funcDecl);

      node->_declaration = funcExpr;
    }
  }

  visitESTreeChildren(*this, node);
}

void SemanticResolver::visit(ESTree::ExportAllDeclarationNode *node) {
  if (compile_ && !astContext_.getUseCJSModules()) {
    sm_.error(
        node->getSourceRange(),
        "'export' statement requires CommonJS module mode");
  }
  visitESTreeChildren(*this, node);
}

void SemanticResolver::visit(CoverEmptyArgsNode *node) {
  sm_.error(node->getSourceRange(), "invalid empty parentheses '( )'");
}

void SemanticResolver::visit(CoverTrailingCommaNode *node) {
  sm_.error(node->getSourceRange(), "expression expected after ','");
}

void SemanticResolver::visit(CoverInitializerNode *node) {
  sm_.error(node->getStartLoc(), "':' expected in property initialization");
}

void SemanticResolver::visit(CoverRestElementNode *node) {
  sm_.error(node->getSourceRange(), "'...' not allowed in this context");
}

#if HERMES_PARSE_FLOW
void SemanticResolver::visit(CoverTypedIdentifierNode *node) {
  sm_.error(node->getSourceRange(), "typecast not allowed in this context");
}

void SemanticResolver::visit(TypeAliasNode *node) {
  // Do nothing.
}

void SemanticResolver::visit(TypeParameterDeclarationNode *node) {
  // Do nothing.
}

void SemanticResolver::visit(TypeParameterInstantiationNode *node) {
  // Do nothing.
}

void SemanticResolver::visit(TypeCastExpressionNode *node) {
  // Visit the expression, but not the type annotation.
  visitESTreeNode(*this, node->_expression, node);
}

void SemanticResolver::visit(AsExpressionNode *node) {
  // Visit the expression, but not the type annotation.
  visitESTreeNode(*this, node->_expression, node);
}

/// Process a component declaration by creating a new FunctionContext.
void SemanticResolver::visit(
    ComponentDeclarationNode *componentDecl,
    ESTree::Node *parent) {
  visitFunctionLike(
      componentDecl,
      llvh::cast<ESTree::IdentifierNode>(componentDecl->_id),
      componentDecl->_body,
      componentDecl->_params,
      parent);
}

void SemanticResolver::visit(
    HookDeclarationNode *hookDecl,
    ESTree::Node *parent) {
  visitFunctionLike(
      hookDecl,
      llvh::cast<ESTree::IdentifierNode>(hookDecl->_id),
      hookDecl->_body,
      hookDecl->_params,
      parent);
}

#endif

#if HERMES_PARSE_TS

void SemanticResolver::visit(ESTree::TSTypeAliasDeclarationNode *node) {
  // Do nothing.
}

void SemanticResolver::visit(ESTree::TSTypeParameterDeclarationNode *node) {
  // Do nothing.
}

void SemanticResolver::visit(ESTree::TSTypeParameterInstantiationNode *node) {
  // Do nothing.
}

void SemanticResolver::visit(ESTree::TSAsExpressionNode *node) {
  // Do nothing.
}

#endif

void SemanticResolver::visitFunctionLike(
    ESTree::FunctionLikeNode *node,
    ESTree::IdentifierNode *id,
    ESTree::Node *body,
    ESTree::NodeList &params,
    ESTree::Node *parent) {
  FunctionInfo::ConstructorKind consKind = FunctionInfo::ConstructorKind::None;
  if (auto *method =
          llvh::dyn_cast_or_null<ESTree::MethodDefinitionNode>(parent);
      method && method->_kind == kw_.identConstructor) {
    curClassContext_->hasConstructor = true;
    if (curClassContext_->isDerivedClass()) {
      consKind = FunctionInfo::ConstructorKind::Derived;
    } else {
      consKind = FunctionInfo::ConstructorKind::Base;
    }
  }
  FunctionContext newFuncCtx{
      *this,
      node,
      curFunctionInfo(),
      curFunctionInfo()->strict,
      consKind,
      curFunctionInfo()->customDirectives};

  // Arrow functions should inherit their current super binding. All other
  // functions can only reference super properties if it was defined as a
  // method.
  bool newCanRefSuper = llvh::isa<ArrowFunctionExpressionNode>(node)
      ? canReferenceSuper_
      : node->isMethodDefinition;
  llvh::SaveAndRestore<bool> oldCanRefSuper{canReferenceSuper_, newCanRefSuper};
  visitFunctionLikeInFunctionContext(node, id, body, params);
}

void SemanticResolver::visitFunctionLikeInFunctionContext(
    ESTree::FunctionLikeNode *node,
    ESTree::IdentifierNode *id,
    ESTree::Node *body,
    ESTree::NodeList &params) {
  if (compile_ && ESTree::isAsync(node) && ESTree::isGenerator(node)) {
    sm_.error(node->getSourceRange(), "async generators are unsupported");
  }

  FoundDirectives directives{};

  // Arrow functions have their bodies turned into BlockStatement before visit.
  auto *blockBody = llvh::cast<BlockStatementNode>(body);
  directives = scanDirectives(blockBody->_body);

  // Set the strictness if necessary.
  if (directives.useStrictNode)
    curFunctionInfo()->strict = true;
  node->strictness = makeStrictness(curFunctionInfo()->strict);
  if (directives.sourceVisibility >
      curFunctionInfo()->customDirectives.sourceVisibility)
    curFunctionInfo()->customDirectives.sourceVisibility =
        directives.sourceVisibility;
  curFunctionInfo()->customDirectives.alwaysInline = directives.alwaysInline;
  curFunctionInfo()->customDirectives.noInline = directives.noInline;

  if (id) {
    // Set the expression decl of the id.
    semCtx_.setExpressionDecl(id, semCtx_.getDeclarationDecl(id));
    validateDeclarationName(Decl::Kind::FunctionExprName, id);
  }

  if (blockBody->isLazyFunctionBody) {
    // Don't descend into lazy functions, don't create a scope.
    // But do record the surrounding scope in the FunctionInfo.
    assert(node->getSemInfo() && "semInfo must be set in first pass");
    node->getSemInfo()->bindingTableScope = bindingTable_.getCurrentScope();
    node->getSemInfo()->containsArrowFunctions =
        blockBody->containsArrowFunctions;
    node->getSemInfo()->containsArrowFunctionsUsingArguments =
        blockBody->mayContainArrowFunctionsUsingArguments;
    return;
  }

  // Set to false if the parameter list contains binding patterns.
  bool simpleParameterList = true;
  bool hasParameterExpressions = false;
  // All parameter identifiers.
  llvh::SmallVector<IdentifierNode *, 4> paramIds{};
  for (auto &param : params) {
    simpleParameterList &= !llvh::isa<PatternNode>(param);
    hasParameterExpressions |= extractDeclaredIdentsFromID(&param, paramIds);
  }
  curFunctionInfo()->simpleParameterList = simpleParameterList;
  curFunctionInfo()->hasParameterExpressions = hasParameterExpressions;

  if (!simpleParameterList && directives.useStrictNode) {
    sm_.error(
        directives.useStrictNode->getSourceRange(),
        "'use strict' not allowed inside function with non-simple parameter list");
  }

  // Whether parameters must be unique.
  bool const uniqueParams = !simpleParameterList || curFunctionInfo()->strict ||
      llvh::isa<ArrowFunctionExpressionNode>(node);

  // Do we have a parameter named "arguments".
  bool hasParameterNamedArguments = false;

  /// Declare the parameters.
  auto declareParams =
      [this, &paramIds, &uniqueParams, &hasParameterNamedArguments]() -> void {
    for (IdentifierNode *paramId : paramIds) {
      if (LLVM_UNLIKELY(paramId->_name == kw_.identArguments))
        hasParameterNamedArguments = true;

      validateDeclarationName(Decl::Kind::Parameter, paramId);

      Decl *paramDecl = semCtx_.newDeclInScope(
          paramId->_name, Decl::Kind::Parameter, curScope_);
      semCtx_.setBothDecl(paramId, paramDecl);
      Binding *prevName = bindingTable_.find(paramId->_name);
      if (prevName && prevName->decl->scope == curScope_) {
        // Check for parameter re-declaration.
        if (uniqueParams) {
          sm_.error(
              paramId->getSourceRange(),
              "cannot declare two parameters with the same name '" +
                  paramId->_name->str() + "'");
        }

        // Update the name binding to point to the latest declaration.
        prevName->decl = paramDecl;
        prevName->ident = paramId;
      } else {
        // Just add the new parameter.
        bindingTable_.try_emplace(paramId->_name, Binding{paramDecl, paramId});
      }
    }
  };

  /// Visits the parameters in the current scope.
  auto visitParams = [this, node]() -> void {
    llvh::SaveAndRestore<bool> oldIsFormalParams{
        functionContext()->isFormalParams, true};

    bool forbidAwaitAsIdentifier = false;
    if (auto *arrow = llvh::dyn_cast<ArrowFunctionExpressionNode>(node)) {
      // ES13.0 15.3 and 15.9
      // ArrowFunction:
      //  ArrowParameters[?Yield, ?Await]
      // AsyncArrowHead :
      //  async [no LineTerminator here] ArrowFormalParameters[~Yield, +Await]
      // 'await' is forbidden as an identifier in arrow params when:
      //  - It's already forbidden in a normal arrow function.
      //  - The function is an async arrow function.
      if (forbidAwaitAsIdentifier_ || arrow->_async)
        forbidAwaitAsIdentifier = true;
    }

    llvh::SaveAndRestore<bool> oldForbidAwait{
        forbidAwaitAsIdentifier_, forbidAwaitAsIdentifier};

    visitESTreeNodeList(*this, getParams(node), node);
  };

  // Do not visit the identifier node, because that would try to resolve it
  // in an incorrect scope!
  // visitESTreeNode(*this, getIdentifier(node), node);

  // 'await' forbidden outside async functions.
  llvh::SaveAndRestore<bool> oldForbidAwait{
      forbidAwaitExpression_, !ESTree::isAsync(node)};
  // Forbidden-ness of 'arguments' passes through arrow functions because they
  // use the same 'arguments'.
  llvh::SaveAndRestore<bool> oldForbidArguments{
      forbidArguments_,
      llvh::isa<ESTree::ArrowFunctionExpressionNode>(node) ? forbidArguments_
                                                           : false};

  // Visit the parameters before we have hoisted the body declarations.
  // If there's a parameter named arguments, then the parameter init expressions
  // would refer to that declaration.
  // Note that we are not associating the function body's scope with an AST
  // node. It should be accessed from FunctionInfo::getFunctionScope().
  if (hasParameterExpressions) {
    // Declare parameters in a separate scope, so that capturing functions in
    // the params don't capture the function's scope.
    ScopeRAII paramScope{*this};
    declareParams();

    // Determine whether we need to declare "arguments", while
    // processing the parameter init expressions, in case they refer to it.
    if (!llvh::isa<ESTree::ArrowFunctionExpressionNode>(node) &&
        !hasParameterNamedArguments) {
      // Declare 'arguments' temporarily while visiting the parameters,
      // and remove it prior to visiting the body, which will perform its own
      // check for conflicting bindings of 'arguments'.
      ScopeRAII temporaryArgumentsScope{*this};
      declareArguments();
      visitParams();
    } else {
      visitParams();
    }

    // Create the function scope.
    // Note that we are not associating the new scope with an AST node. It
    // should be accessed from FunctionInfo::getFunctionScope().
    ScopeRAII scope{
        *this, /* scopeDecoration */ nullptr, /* functionBodyScope */ true};
    visitFunctionBodyAfterParamsVisited(
        node, id, body, blockBody, hasParameterNamedArguments);
  } else {
    // No parameter expressions, emit parameters and body in the same scope.
    ScopeRAII scope{
        *this, /* scopeDecoration */ nullptr, /* functionBodyScope */ true};
    declareParams();
    visitParams();
    visitFunctionBodyAfterParamsVisited(
        node, id, body, blockBody, hasParameterNamedArguments);
  }
}

void SemanticResolver::visitFunctionBodyAfterParamsVisited(
    ESTree::FunctionLikeNode *node,
    ESTree::IdentifierNode *id,
    ESTree::Node *body,
    ESTree::BlockStatementNode *blockBody,
    bool hasParameterNamedArguments) {
  // Do not visit the identifier node, because that would try to resolve it
  // in an incorrect scope!
  // visitESTreeNode(*this, getIdentifier(node), node);

  if (astContext_.getDebugInfoSetting() == DebugInfoSetting::ALL) {
    // Store the current scope, for compiling children of this function in
    // 'eval'.
    node->getSemInfo()->bindingTableScope = bindingTable_.getCurrentScope();
  }

  llvh::SaveAndRestore<bool> oldForbidAwait{
      forbidAwaitAsIdentifier_, ESTree::isAsync(node)};

  processCollectedDeclarations(node);

  // Promote hoisted functions.
  if (blockBody) {
    if (!curFunctionInfo()->strict) {
      processPromotedFuncDecls(getPromotedScopedFuncDecls(*this, node));
    }
  }

  // Do we need to declare the "arguments" object? Only if we are not an arrow,
  // and don't have a parameter or a variable with that name.
  //
  // IMPORTANT: this is not spec compliant!
  // The spec allows aliasing of "arguments" with "var arguments", but we treat
  // the latter as a new declaration, because of IRGen limitations preventing
  // assignment to "arguments".
  if (!llvh::isa<ESTree::ArrowFunctionExpressionNode>(node) &&
      !hasParameterNamedArguments) {
    Binding *prevArguments = bindingTable_.find(kw_.identArguments);
    if (!prevArguments || prevArguments->decl->scope != curScope_)
      declareArguments();
  }

  // Finally visit the body.
  visitESTreeNode(*this, body, node);

  // Check for local eval and run the unresolver pass in non-strict mode.
  // TODO: enable this when non-strict direct eval is supported.
  LexicalScope *lexScope = curFunctionInfo()->getFunctionBodyScope();
  if (false && lexScope->localEval && !curFunctionInfo()->strict) {
    uint32_t depth = lexScope->depth;
    Unresolver::run(semCtx_, depth, node);
  }

  // Determine whether the function can run the implicit return.
  if (!sm_.getErrorCount()) {
    // CheckImplicitReturn relies on break and continue being properly resolved,
    // and if there's errors during resolution they might not be.
    curFunctionInfo()->mayReachImplicitReturn = mayReachImplicitReturn(node);
  }
}

void SemanticResolver::visitFunctionExpression(
    ESTree::FunctionExpressionNode *node,
    ESTree::Node *body,
    ESTree::NodeList &params,
    ESTree::Node *parent) {
  if (ESTree::IdentifierNode *ident =
          llvh::dyn_cast_or_null<IdentifierNode>(node->_id)) {
    // If there is a name, declare it.
    ScopeRAII scope{*this, node};
    Decl *decl = semCtx_.newDeclInScope(
        ident->_name, Decl::Kind::FunctionExprName, curScope_);
    semCtx_.setDeclarationDecl(ident, decl);
    bindingTable_.try_emplace(ident->_name, Binding{decl, ident});
    visitFunctionLike(node, ident, body, params, parent);
  } else {
    // Otherwise, no extra scope needed, just move on.
    visitFunctionLike(node, nullptr, body, params, parent);
  }
}

Decl *SemanticResolver::resolveIdentifier(
    IdentifierNode *identifier,
    bool inTypeof) {
  Decl *decl = checkIdentifierResolved(identifier);

  // Is this the "arguments" object?
  if (decl && decl->special == Decl::Special::Arguments) {
    if (forbidArguments_)
      sm_.error(identifier->getSourceRange(), "invalid use of 'arguments'");
    curFunctionInfo()->usesArguments = true;
  }

  if (LLVM_UNLIKELY(identifier->_name == kw_.identAwait) &&
      forbidAwaitAsIdentifier_) {
    sm_.error(
        identifier->getSourceRange(),
        "await is not a valid identifier name in an async function");
  }

  // Resolved the identifier to a declaration, done.
  if (decl) {
    return decl;
  }

  // Undeclared variables outside `typeof` cause runtime errors in strict mode.
  if (!inTypeof && curFunctionInfo()->strict) {
    llvh::StringRef funcName = functionContext()->getFunctionName()
        ? functionContext()->getFunctionName()->str()
        : "";
    if (functionContext()->isGlobalScope() && funcName.empty())
      funcName = "global";

    llvh::StringRef funcType(
        curFunctionInfo()->arrow ? "arrow function" : "function");
    std::string dispName = !funcName.empty()
        ? (funcType + " \"" + funcName + "\"").str()
        : ("anonymous " + funcType).str();

    sm_.warning(
        Warning::UndefinedVariable,
        identifier->getSourceRange(),
        Twine("the variable \"") + identifier->_name->str() +
            "\" was not declared in " + dispName);
  }

  // Declare an ambient global property.
  decl = semCtx_.newGlobal(
      identifier->_name, Decl::Kind::UndeclaredGlobalProperty);
  semCtx_.setExpressionDecl(identifier, decl);

  bindingTable_.tryEmplaceIntoScope(
      globalScope_, identifier->_name, Binding{decl, identifier});

  return decl;
}

Decl *SemanticResolver::checkIdentifierResolved(
    ESTree::IdentifierNode *identifier) {
  // If identifier already resolved or unresolvable,
  // pick the resolved declaration.
  if (LLVM_UNLIKELY(identifier->isUnresolvable()))
    return nullptr;

  if (sema::Decl *decl = semCtx_.getExpressionDecl(identifier))
    return decl;

  // If we find the binding, assign the associated declaration and return it.
  if (Binding *binding = bindingTable_.find(identifier->_name)) {
    semCtx_.setExpressionDecl(identifier, binding->decl);
    return binding->decl;
  }

  // Failed to resolve.
  return nullptr;
}

void SemanticResolver::processCollectedDeclarations(ESTree::Node *scopeNode) {
  if (const ScopeDecls *declsOpt =
          functionContext()->decls->getScopeDeclsForNode(scopeNode)) {
    processDeclarations(*declsOpt);
  }
}

void SemanticResolver::processDeclarations(const ScopeDecls &decls) {
  for (ESTree::Node *decl : decls) {
#if HERMES_PARSE_FLOW
    if (llvh::isa<ESTree::TypeAliasNode>(decl))
      continue;
#endif
#if HERMES_PARSE_TS
    if (llvh::isa<ESTree::TSTypeAliasDeclarationNode>(decl))
      continue;
#endif
    llvh::SmallVector<ESTree::IdentifierNode *, 4> idents{};
    Decl::Kind kind = extractIdentsFromDecl(decl, idents);

    for (ESTree::IdentifierNode *ident : idents) {
      validateAndDeclareIdentifier(kind, ident);
    }
  }
}

void SemanticResolver::processPromotedFuncDecls(
    llvh::ArrayRef<ESTree::FunctionDeclarationNode *> promotedFuncDecls) {
  // Use GlobalProperty in global scope.
  const Decl::Kind kind = functionContext()->isGlobalScope()
      ? Decl::Kind::GlobalProperty
      : Decl::Kind::Var;
  for (FunctionDeclarationNode *funcDecl : promotedFuncDecls) {
    auto *ident = llvh::cast<IdentifierNode>(funcDecl->_id);
    validateAndDeclareIdentifier(kind, ident);
    functionContext()->promotedFuncDecls.try_emplace(
        ident->_name, semCtx_.getDeclarationDecl(ident));
  }
}

Decl::Kind SemanticResolver::extractIdentsFromDecl(
    ESTree::Node *node,
    llvh::SmallVectorImpl<ESTree::IdentifierNode *> &idents) {
  assert(node && "Node is not optional");
  if (auto *varDecl = llvh::dyn_cast<VariableDeclarationNode>(node)) {
    for (auto &decl : varDecl->_declarations) {
      extractDeclaredIdentsFromID(
          llvh::cast<VariableDeclaratorNode>(&decl)->_id, idents);
    }
    if (varDecl->_kind == kw_.identVar) {
      if (functionContext()->isGlobalScope()) {
        return Decl::Kind::GlobalProperty;
      } else {
        return Decl::Kind::Var;
      }
    }
    if (varDecl->_kind == kw_.identLet) {
      return Decl::Kind::Let;
    } else {
      return Decl::Kind::Const;
    }
  }

  if (auto *funcDecl = llvh::dyn_cast<FunctionDeclarationNode>(node)) {
    extractDeclaredIdentsFromID(funcDecl->_id, idents);
    if (curScope_ == curFunctionInfo()->getFunctionBodyScope()) {
      // It is possible to still have ScopedFunctions in the global function,
      // for example if we have
      // ```
      // let foo;
      // {
      //   function foo() {}
      // }
      // ```
      // then `foo` won't be promoted to functionScope of the global function.
      //
      // However, if `funcDecl` has been promoted to the functionScope of the
      // global function, it should be declared as a GlobalProperty, just like
      // `var` would be.
      //
      // See ScopedFunctionPromoter for rules on when function declarations are
      // promoted out of the child scoped in which they are declared.
      //
      // If the FunctionDeclaration is not at global scope but it is a top-level
      // declaration within a function, it's handled as Var.
      // See ES10.0 13.2.7 for how scoped function declarations are treated
      // specially in top-level.
      return functionContext()->isGlobalScope() ? Decl::Kind::GlobalProperty
                                                : Decl::Kind::Var;
    } else {
      return Decl::Kind::ScopedFunction;
    }
  }

  if (auto *classDecl = llvh::dyn_cast<ClassDeclarationNode>(node)) {
    extractDeclaredIdentsFromID(classDecl->_id, idents);
    return Decl::Kind::Class;
  }

  if (auto *catchClause = llvh::dyn_cast<CatchClauseNode>(node)) {
    extractDeclaredIdentsFromID(catchClause->_param, idents);
    if (llvh::dyn_cast_or_null<IdentifierNode>(catchClause->_param)) {
      // For compatibility with ES5,
      // we need to treat a single catch variable specially, see:
      // B.3.5 VariableStatements in Catch Blocks
      // https://www.ecma-international.org/ecma-262/10.0/index.html#sec-variablestatements-in-catch-blocks
      return Decl::Kind::ES5Catch;
    } else {
      return Decl::Kind::Catch;
    }
  }

  if (auto *importDecl = llvh::dyn_cast<ImportDeclarationNode>(node)) {
    for (auto &spec : importDecl->_specifiers) {
      if (auto *inner = llvh::dyn_cast<ImportSpecifierNode>(&spec)) {
        extractDeclaredIdentsFromID(inner->_local, idents);
      } else if (
          auto *inner = llvh::dyn_cast<ImportDefaultSpecifierNode>(&spec)) {
        extractDeclaredIdentsFromID(inner->_local, idents);
      } else if (
          auto *inner = llvh::dyn_cast<ImportNamespaceSpecifierNode>(&spec)) {
        extractDeclaredIdentsFromID(inner->_local, idents);
      }
    }
    return Decl::Kind::Import;
  }

  sm_.error(node->getSourceRange(), "unsuppported declaration kind");
  return Decl::Kind::Var;
}

bool SemanticResolver::extractDeclaredIdentsFromID(
    ESTree::Node *node,
    llvh::SmallVectorImpl<ESTree::IdentifierNode *> &idents) {
  // The identifier is sometimes optional, in which case it is valid.
  if (!node)
    return false;

  if (auto *idNode = llvh::dyn_cast<IdentifierNode>(node)) {
    idents.push_back(idNode);
    return false;
  }

  if (llvh::isa<EmptyNode>(node))
    return false;

  if (auto *assign = llvh::dyn_cast<AssignmentPatternNode>(node)) {
    extractDeclaredIdentsFromID(assign->_left, idents);
    return true;
  }

  bool containsExpr = false;

  if (auto *array = llvh::dyn_cast<ArrayPatternNode>(node)) {
    for (auto &elem : array->_elements)
      containsExpr |= extractDeclaredIdentsFromID(&elem, idents);
    return containsExpr;
  }

  if (auto *restElem = llvh::dyn_cast<RestElementNode>(node)) {
    return extractDeclaredIdentsFromID(restElem->_argument, idents);
  }

  if (auto *obj = llvh::dyn_cast<ObjectPatternNode>(node)) {
    for (auto &propNode : obj->_properties) {
      if (auto *prop = llvh::dyn_cast<PropertyNode>(&propNode)) {
        containsExpr |= extractDeclaredIdentsFromID(prop->_value, idents);
      } else {
        auto *rest = cast<RestElementNode>(&propNode);
        containsExpr |= extractDeclaredIdentsFromID(rest->_argument, idents);
      }
    }
    return containsExpr;
  }

  if (auto *param = llvh::dyn_cast<ComponentParameterNode>(node)) {
    return extractDeclaredIdentsFromID(param->_name, idents);
  }

  sm_.error(node->getSourceRange(), "invalid destructuring target");
  return false;
}

void SemanticResolver::validateAndDeclareIdentifier(
    Decl::Kind kind,
    ESTree::IdentifierNode *ident) {
  if (!validateDeclarationName(kind, ident))
    return;

  Binding prevName = bindingTable_.lookup(ident->_name);

  // IMPORTANT: this is not spec compliant!
  // For now, treat "var" declarations of "arguments" simply as a new variable.
  // instead of as an alias for the Arguments object.
  // It is simpler and makes a difference only in the following obscure case:
  // - non-strict mode
  // - "var arguments" without an initializer.
  // I am willing to live with this sacrifice.
  // Aliasing of "arguments" becomes especially iffy when type annotations are
  // added.
  if (false) {
    // Redeclaration of `arguments` in non-strict mode is allowed at the
    // function level, so we don't need to declare a new variable.
    if (!curFunctionInfo()->strict && ident->_name == kw_.identArguments &&
        kind == Decl::Kind::Var) {
      return;
    }
  }

  // Ignore declarations in enclosing functions.
  if (prevName.isValid() && !declInCurFunction(prevName.decl)) {
    prevName.invalidate();
  }

  Decl *decl = nullptr;

  // Whether to reuse the decl (above) for a new binding when it's not nullptr.
  bool reuseDeclForNewBinding = false;

  // Handle re-declarations, ignoring ambient properties.
  if (prevName.isValid() &&
      prevName.decl->kind != Decl::Kind::UndeclaredGlobalProperty) {
    const Decl::Kind prevKind = prevName.decl->kind;
    const bool sameScope = prevName.decl->scope == curScope_;
    const bool topLevel =
        curScope_->parentFunction->getFunctionBodyScope() == curScope_;
    const bool prevInPrevScope = prevName.decl->scope == curScope_->parentScope;

    // Check whether the redeclaration is invalid.
    // Note that since "var" declarations have been hoisted to the function
    // scope, we cannot catch cases where "var" follows something declared in a
    // surrounding lexical scope.
    // See visit(VariableDeclarationNode *) for when those are handled.
    //
    // The two rules in the spec ES10.0 (e.g. B.3.3.4) are:
    // * LexicallyDeclaredNames (in the same scope) can't conflict.
    // * LexicallyDeclaredNames can't conflict with VarDeclarationNames in their
    //   own scope or any of their child scopes (recursively).
    //
    // Parameter names must also not conflict with lexically scoped names
    // in the top-level of the function (ES10.0 14.1.2):
    // * It is a Syntax Error if any element of the BoundNames of
    //   FormalParameters also occurs in the LexicallyDeclaredNames of
    //   FunctionBody.
    //
    // Catch (non-ES5) clause variables must not conflict with the lexically
    // scoped names or var-declared names in their block:
    // * It is a Syntax Error if BoundNames of CatchParameter contains any
    //   duplicate elements.
    // * It is a Syntax Error if any element of the BoundNames of CatchParameter
    //   also occurs in the LexicallyDeclaredNames of Block.
    //   NOTE: It's possible that a function in the body of the catch has been
    //   promoted to a Var at function scope, so it has to be accounted for.
    // * It is a Syntax Error if any element of the BoundNames of CatchParameter
    //   also occurs in the VarDeclaredNames of Block unless CatchParameter is
    //   CatchParameter : BindingIdentifier.
    //   visit(VariableDeclarationNode *) will handle this final case.
    //
    // Case by case explanations for our representation:
    //
    // ES5Catch, var
    //          -> valid, special case ES10 B.3.5, but we can't catch it here.
    //             See visit(VariableDeclarationNode *)
    // var, var
    //          -> always valid
    // scopedFunction, var
    //          -> can't happen because var is at top-level only
    // var, scopedFunction
    //          -> valid because scopedFunction is not at top-level
    // scopedFunction, scopedFunction
    //          -> strict mode: valid if not in the same scope
    //             loose mode: always valid
    //             See ES10.0 13.2.7
    //             scoped function declarations are treated specially
    //             if they're at the top-level of the function/script/module.
    //             'var' case is handled in visit(VariableDeclarationNode *).
    // let, var
    //          -> always invalid
    // let, scopedFunction
    //          -> invalid if same scope
    // var|scopedFunction|let, let
    //          -> invalid if the same scope
    // parameter, let
    //          -> invalid if let is top-level

    assert(
        !(prevKind == Decl::Kind::ScopedFunction && kind == Decl::Kind::Var) &&
        "invalid state, scopedFunctions are not at top-level");

    if ((Decl::isKindLetLike(prevKind) && Decl::isKindVarLike(kind)) ||
        (Decl::isKindVarLike(prevKind) && Decl::isKindLetLike(kind) &&
         sameScope) ||
        (Decl::isKindLetLike(prevKind) && Decl::isKindLetLike(kind) &&
         sameScope &&
         // ES10.0 B.3.3.4
         // Annex B exception: non-strict mode ScopedFunctions are OK.
         !(!curFunctionInfo()->strict &&
           prevKind == Decl::Kind::ScopedFunction &&
           kind == Decl::Kind::ScopedFunction)) ||
        (prevKind == Decl::Kind::Parameter && Decl::isKindLetLike(kind) &&
         topLevel) ||
        // LexicallyDeclaredNames of CatchBlock are only in the block scope
        // itself, so check prevInPrevScope (it's like checking topLevel for
        // parameters).
        // This is an error regardless of if it's an ES5 or ES6 catch.
        ((prevKind == Decl::Kind::Catch || prevKind == Decl::Kind::ES5Catch) &&
         Decl::isKindLetLike(kind) && prevInPrevScope)) {
      sm_.error(
          ident->getSourceRange(),
          llvh::Twine("Identifier '") + ident->_name->str() +
              "' is already declared");
      if (prevName.ident)
        sm_.note(prevName.ident->getSourceRange(), "previous declaration");
      return;
    }

    // When to create a new declaration?
    //
    // Var, Var -> use prev
    if (Decl::isKindVarLike(prevKind) && Decl::isKindVarLike(kind)) {
      decl = prevName.decl;
    }
    // Var, ScopedFunc -> if non-param non-strict or same scope, then use prev,
    //                    else declare new
    else if (
        Decl::isKindVarLike(prevKind) && kind == Decl::Kind::ScopedFunction) {
      decl = nullptr;
      if (sameScope) {
        decl = prevName.decl;
      } else {
        auto it = functionContext()->promotedFuncDecls.find(ident->_name);
        if (it != functionContext()->promotedFuncDecls.end()) {
          // We've already promoted this function, so add a new binding
          // and point it to the original Decl.
          reuseDeclForNewBinding = true;
          decl = it->second;
        }
      }
    }
    // ES5Catch, ScopedFunc ->
    //   if promoted, use promoted function, else declare new
    //   ES5Catch doesn't prevent promotion, so we have to check it specially.
    else if (
        prevKind == Decl::Kind::ES5Catch &&
        kind == Decl::Kind::ScopedFunction) {
      auto it = functionContext()->promotedFuncDecls.find(ident->_name);
      if (it != functionContext()->promotedFuncDecls.end()) {
        // We've already promoted this function, so add a new binding
        // and point it to the original Decl.
        reuseDeclForNewBinding = true;
        decl = it->second;
      } else {
        decl = nullptr;
      }
    }
    // ScopedFunc, ScopedFunc same scope -> error
    // ScopedFunc, ScopedFunc new scope -> declare new
    else if (
        prevKind == Decl::Kind::ScopedFunction &&
        kind == Decl::Kind::ScopedFunction) {
      decl = nullptr;
    }
  }

<<<<<<< HEAD
  // if the identifier is promoted and we already have a (global) declaration
  // for it, then we need to create and assign a scoped declaration
  if (semCtx_.getDeclarationDecl(ident) &&
      functionContext()->promotedFuncDecls.count(ident->_name)) {
    decl = semCtx_.newDeclInScope(ident->_name, kind, curScope_);
    bindingTable_.put(ident->_name, Binding{decl, ident});
    semCtx_.setPromotedDecl(ident, decl);
    return;
=======
  // Special case: this is a lexically-scoped declaration in global scope
  // which is a restricted global.
  // ES14.0 16.1.7 GlobalDeclarationInstantiation
  // For each element name of lexNames, do
  //  a. If env.HasVarDeclaration(name) is true,
  //    throw a SyntaxError exception.
  //  b. If env.HasLexicalDeclaration(name) is true,
  //    throw a SyntaxError exception.
  //  c. Let hasRestrictedGlobal be ? env.HasRestrictedGlobalProperty(name).
  //  d. If hasRestrictedGlobal is true,
  //    throw a SyntaxError exception.
  //  (a-b) are handled by the checks above, so just do (c-d) here.
  if (curScope_ == semCtx_.getGlobalScope() && Decl::isKindLetLike(kind) &&
      restrictedGlobalProperties_.count(ident->_name)) {
    sm_.error(
        ident->getSourceRange(),
        llvh::Twine(
            "Can't create duplicate variable that shadows a global property: '") +
            ident->_name->str() + "'");
>>>>>>> c2c12b9c
  }

  // Create new decl.
  if (!decl) {
    if (Decl::isKindGlobal(kind))
      decl = semCtx_.newGlobal(ident->_name, kind);
    else
      decl = semCtx_.newDeclInScope(ident->_name, kind, curScope_);
    bindingTable_.try_emplace(ident->_name, Binding{decl, ident});
  } else if (reuseDeclForNewBinding) {
    bindingTable_.try_emplace(ident->_name, Binding{decl, ident});
  }

  semCtx_.setDeclarationDecl(ident, decl);
}

bool SemanticResolver::validateDeclarationName(
    Decl::Kind declKind,
    const ESTree::IdentifierNode *idNode) const {
  if (curFunctionInfo()->strict) {
    // - 'arguments' cannot be redeclared in strict mode.
    // - 'eval' cannot be redeclared in strict mode.
    if (idNode->_name == kw_.identArguments || idNode->_name == kw_.identEval) {
      sm_.error(
          idNode->getSourceRange(),
          "cannot declare '" + cast<IdentifierNode>(idNode)->_name->str() +
              "' in strict mode");
      return false;
    }

    // Parameter cannot be named "let".
    if (declKind == Decl::Kind::Parameter && idNode->_name == kw_.identLet) {
      sm_.error(
          idNode->getSourceRange(),
          "invalid parameter name 'let' in strict mode");
      return false;
    }
  }

  if ((declKind == Decl::Kind::Let || declKind == Decl::Kind::Const) &&
      idNode->_name == kw_.identLet) {
    // ES9.0 13.3.1.1
    // LexicalDeclaration : LetOrConst BindingList
    // It is a Syntax Error if the BoundNames of BindingList
    // contains "let".
    sm_.error(
        idNode->getSourceRange(),
        "'let' is disallowed as a lexically bound name");
    return false;
  }

  return true;
}

void SemanticResolver::validateAssignmentTarget(Node *node) {
  if (llvh::isa<EmptyNode>(node))
    return;

  if (auto *assign = llvh::dyn_cast<AssignmentPatternNode>(node)) {
    return validateAssignmentTarget(assign->_left);
  }

  if (auto *prop = llvh::dyn_cast<PropertyNode>(node)) {
    return validateAssignmentTarget(prop->_value);
  }

  if (auto *arr = llvh::dyn_cast<ArrayPatternNode>(node)) {
    for (auto &elem : arr->_elements) {
      validateAssignmentTarget(&elem);
    }
    return;
  }

  if (auto *obj = llvh::dyn_cast<ObjectPatternNode>(node)) {
    for (auto &propNode : obj->_properties) {
      validateAssignmentTarget(&propNode);
    }
    return;
  }

  if (auto *rest = llvh::dyn_cast<RestElementNode>(node)) {
    return validateAssignmentTarget(rest->_argument);
  }

  if (!isLValue(node))
    sm_.error(node->getSourceRange(), "invalid assignment left-hand side");
}

bool SemanticResolver::isLValue(ESTree::Node *node) {
  if (llvh::isa<MemberExpressionNode>(node))
    return true;

  if (auto *id = llvh::dyn_cast<IdentifierNode>(node)) {
    Decl *decl = semCtx_.getExpressionDecl(id);
    assert(decl && "Identifier must be resolved");

    // Unless we are running under compliance tests, report an error on
    // reassignment to const.
    if (Decl::isKindNotReassignable(decl->kind))
      if (!astContext_.getCodeGenerationSettings().test262)
        return false;

    // In strict mode, assigning to the identifier "eval" or "arguments"
    // is invalid, regardless of what they are bound to in surrounding scopes.
    // This is invalid:
    //     let eval;
    //     function foo() {
    //       "use strict";
    //       eval = 0; // ERROR!
    //     }
    if (curFunctionInfo()->strict) {
      if (LLVM_UNLIKELY(
              id->_name == kw_.identArguments || id->_name == kw_.identEval)) {
        return false;
      }
    } else {
      // IMPORTANT: this is not spec compliant!
      // In loose mode it should be possible to assign to "arguments".
      // But that is a corner case that is difficult to handle, so for now
      // we are prohibiting it.
      if (decl->special == Decl::Special::Arguments)
        return false;
    }

    return true;
  }

  return false;
}

void SemanticResolver::recursionDepthExceeded(ESTree::Node *n) {
  sm_.error(
      n->getEndLoc(), "Too many nested expressions/statements/declarations");
}

auto SemanticResolver::scanDirectives(ESTree::NodeList &body) const
    -> FoundDirectives {
  FoundDirectives directives{};
  for (auto &node : body) {
    auto *exprSt = llvh::dyn_cast<ESTree::ExpressionStatementNode>(&node);
    if (!exprSt || !exprSt->_directive)
      break;

    auto *directive = exprSt->_directive;

    if (directive == kw_.identUseStrict) {
      if (!directives.useStrictNode)
        directives.useStrictNode = exprSt;
    } else if (directive == kw_.identShowSource) {
      if (SourceVisibility::ShowSource > directives.sourceVisibility)
        directives.sourceVisibility = SourceVisibility::ShowSource;
    } else if (directive == kw_.identHideSource) {
      if (SourceVisibility::HideSource > directives.sourceVisibility)
        directives.sourceVisibility = SourceVisibility::HideSource;
    } else if (directive == kw_.identSensitive) {
      if (SourceVisibility::Sensitive > directives.sourceVisibility)
        directives.sourceVisibility = SourceVisibility::Sensitive;
    }

    // Shouldn't have both 'inline' and 'noinline'.  But this shouldn't
    // prevent compilation.  So, give a warning, and take the most recent
    // directive.
    if (directive == kw_.identInline) {
      if (directives.noInline) {
        sm_.warning(
            exprSt->getSourceRange(),
            "Should not declare both 'inline' and 'noinline'.");
        directives.noInline = false;
      }
      directives.alwaysInline = true;
    }
    if (directive == kw_.identNoInline) {
      if (directives.alwaysInline) {
        sm_.warning(
            exprSt->getSourceRange(),
            "Should not declare both 'inline' and 'noinline'.");
        directives.alwaysInline = false;
      }
      directives.noInline = true;
    }
  }
  return directives;
}

/* static */ void SemanticResolver::registerLocalEval(LexicalScope *scope) {
  for (LexicalScope *curScope = scope; curScope;
       curScope = curScope->parentScope) {
    curScope->localEval = true;

    // This can also set a `canRename` flag on the identifier,
    // which we haven't implemented yet.
  }
}

/// Declare the list of ambient decls that was passed to the constructor.
void SemanticResolver::processAmbientDecls() {
  assert(
      globalScope_ &&
      "global scope must be created when declaring ambient globals");

  /// This visitor structs collects declarations within a single closure without
  /// descending into child closures.
  struct DeclHoisting {
    /// The list of collected identifiers (variables and functions).
    llvh::SmallVector<ESTree::VariableDeclaratorNode *, 8> decls{};

    /// A list of functions that need to be hoisted and materialized before we
    /// can generate the rest of the function.
    llvh::SmallVector<ESTree::FunctionDeclarationNode *, 8> closures;

    explicit DeclHoisting() = default;
    ~DeclHoisting() = default;

    /// Extract the variable name from the nodes that can define new variables.
    /// The nodes that can define a new variable in the scope are:
    /// VariableDeclarator and FunctionDeclaration>
    void collectDecls(ESTree::Node *V) {
      if (auto VD = llvh::dyn_cast<ESTree::VariableDeclaratorNode>(V)) {
        return decls.push_back(VD);
      }

      if (auto FD = llvh::dyn_cast<ESTree::FunctionDeclarationNode>(V)) {
        return closures.push_back(FD);
      }
    }

    bool shouldVisit(ESTree::Node *V) {
      // Collect declared names, even if we don't descend into children nodes.
      collectDecls(V);

      // Do not descend to child closures because the variables they define are
      // not exposed to the outside function.
      if (llvh::isa<ESTree::FunctionDeclarationNode>(V) ||
          llvh::isa<ESTree::FunctionExpressionNode>(V) ||
          llvh::isa<ESTree::ArrowFunctionExpressionNode>(V))
        return false;
      return true;
    }

    void enter(ESTree::Node *V) {}
    void leave(ESTree::Node *V) {}
  };

  auto declareAmbientGlobal = [this](ESTree::Node *identNode) {
    UniqueString *name = llvh::cast<ESTree::IdentifierNode>(identNode)->_name;
    // If we find the binding, do nothing.
    if (!bindingTable_.count(name)) {
      Decl *decl =
          semCtx_.newGlobal(name, Decl::Kind::UndeclaredGlobalProperty);
      bindingTable_.tryEmplaceIntoScope(
          globalScope_, name, Binding{decl, nullptr});
    }
  };

  for (auto *programNode : ambientDecls_) {
    DeclHoisting DH;
    programNode->visit(DH);
    // Create variable declarations for each of the hoisted variables.
    for (auto *vd : DH.decls)
      declareAmbientGlobal(vd->_id);
    for (auto *fd : DH.closures)
      declareAmbientGlobal(fd->_id);
  }
}

SemanticResolver::ScopeRAII::ScopeRAII(
    SemanticResolver &resolver,
    ESTree::ScopeDecorationBase *scopeNode,
    bool isFunctionBodyScope)
    : resolver_(resolver),
      oldScope_(resolver_.curScope_),
      bindingScope_(resolver_.bindingTable_) {
  // Create a new scope.
  LexicalScope *scope = resolver.semCtx_.newScope(
      resolver_.curFunctionInfo(), resolver_.curScope_);
  resolver.curScope_ = scope;
  // Optionally associate the scope with the node.
  if (scopeNode)
    scopeNode->setScope(scope);

  if (isFunctionBodyScope) {
    resolver_.curFunctionInfo()->functionBodyScopeIdx =
        resolver_.curFunctionInfo()->scopes.size() - 1;
    resolver_.functionContext()->bindingTableScopeDepth =
        getBindingScope().getDepth();
  }
}
SemanticResolver::ScopeRAII::~ScopeRAII() {
  resolver_.curScope_ = oldScope_;
}

//===----------------------------------------------------------------------===//
// FunctionContext

FunctionContext::FunctionContext(
    SemanticResolver &resolver,
    FunctionInfo *globalSemInfo,
    ExistingGlobalScopeTag)
    : resolver_(resolver),
      prevContext_(resolver.curFunctionContext_),
      semInfo(globalSemInfo),
      node(nullptr) {
  resolver.curFunctionContext_ = this;
}

FunctionContext::FunctionContext(
    SemanticResolver &resolver,
    ESTree::FunctionLikeNode *node,
    FunctionInfo *parentSemInfo,
    bool strict,
    FunctionInfo::ConstructorKind consKind,
    CustomDirectives customDirectives)
    : resolver_(resolver),
      prevContext_(resolver.curFunctionContext_),
      semInfo(resolver.semCtx_.newFunction(
          SemContext::nodeIsArrow(node),
          consKind,
          parentSemInfo,
          resolver.curScope_,
          strict,
          customDirectives)),
      node(node),
      decls(DeclCollector::run(
          node,
          resolver.keywords(),
          resolver.recursionDepth_,
          [&resolver](ESTree::Node *n) {
            // Inform the resolver that we have gone too deep.
            resolver.recursionDepth_ = 0;
            resolver.recursionDepthExceeded(n);
          })) {
  resolver.curFunctionContext_ = this;
  node->setSemInfo(this->semInfo);
}

FunctionContext::FunctionContext(
    SemanticResolver &resolver,
    FunctionInfo *newFunctionInfo)
    : resolver_(resolver),
      prevContext_(resolver.curFunctionContext_),
      semInfo(newFunctionInfo),
      node(nullptr) {
  resolver.curFunctionContext_ = this;
}

FunctionContext::FunctionContext(
    SemanticResolver &resolver,
    ESTree::FunctionLikeNode *node,
    FunctionInfo *semInfoLazy,
    LazyTag)
    : resolver_(resolver),
      prevContext_(nullptr),
      semInfo(semInfoLazy),
      node(node),
      decls(DeclCollector::run(
          node,
          resolver.keywords(),
          resolver.recursionDepth_,
          [&resolver](ESTree::Node *n) {
            // Inform the resolver that we have gone too deep.
            resolver.recursionDepth_ = 0;
            resolver.recursionDepthExceeded(n);
          })) {
  // Use the same semInfo as the lazy one.
  node->setSemInfo(semInfoLazy);
  resolver.curFunctionContext_ = this;
}

FunctionContext::~FunctionContext() {
  // If requested, save the collected declarations.
  if (resolver_.saveDecls_ && decls)
    resolver_.saveDecls_->try_emplace(node, std::move(decls));

  assert(
      resolver_.curFunctionInfo() == semInfo &&
      "FunctionContext out of sync with SemContext");
  resolver_.curFunctionContext_ = prevContext_;
}

UniqueString *FunctionContext::getFunctionName() const {
  if (node) {
    if (auto *idNode =
            llvh::dyn_cast_or_null<IdentifierNode>(getIdentifier(node)))
      return idNode->_name;
  }
  return nullptr;
}

ClassContext::ClassContext(SemanticResolver &resolver, ClassLikeNode *classNode)
    : resolver_(resolver),
      prevContext_(resolver.curClassContext_),
      classNode_(classNode) {
  resolver.curClassContext_ = this;
};

void ClassContext::createImplicitConstructorFunctionInfo() {
  // Do nothing if the class has an explicit constructor.
  if (hasConstructor) {
    return;
  }
  auto *classDecoration = getDecoration<ClassLikeDecoration>(classNode_);
  assert(classDecoration->implicitCtorFunctionInfo == nullptr);
  FunctionInfo *implicitCtor = resolver_.semCtx_.newFunction(
      FuncIsArrow::No,
      resolver_.curClassContext_->isDerivedClass()
          ? FunctionInfo::ConstructorKind::Derived
          : FunctionInfo::ConstructorKind::Base,
      resolver_.curFunctionInfo(),
      resolver_.curScope_,
      /*strict*/ true,
      CustomDirectives{});
  // This is callled for the side effect of associating the new scope with
  // implicitCtor.  We don't need the value now, but we will later.
  (void)resolver_.semCtx_.newScope(implicitCtor, resolver_.curScope_);
  classDecoration->implicitCtorFunctionInfo = implicitCtor;
}

FunctionInfo *ClassContext::getOrCreateInstanceElementsInitFunctionInfo() {
  auto *classDecoration = getDecoration<ClassLikeDecoration>(classNode_);
  if (classDecoration->instanceElementsInitFunctionInfo == nullptr) {
    FunctionInfo *fieldInitFunc = resolver_.semCtx_.newFunction(
        FuncIsArrow::No,
        FunctionInfo::ConstructorKind::None,
        resolver_.curFunctionInfo(),
        resolver_.curScope_,
        /*strict*/ true,
        CustomDirectives{});
    // This is callled for the side effect of associating the new scope with
    // fieldInitFunc.  We don't need the value now, but we will later.
    (void)resolver_.semCtx_.newScope(fieldInitFunc, resolver_.curScope_);
    classDecoration->instanceElementsInitFunctionInfo = fieldInitFunc;
  }
  return classDecoration->instanceElementsInitFunctionInfo;
}

FunctionInfo *ClassContext::getOrCreateStaticElementsInitFunctionInfo() {
  auto *classDecoration = getDecoration<ClassLikeDecoration>(classNode_);
  if (classDecoration->staticElementsInitFunctionInfo == nullptr) {
    FunctionInfo *staticFieldInitFunc = resolver_.semCtx_.newFunction(
        FuncIsArrow::No,
        FunctionInfo::ConstructorKind::None,
        resolver_.curFunctionInfo(),
        resolver_.curScope_,
        /*strict*/ true,
        CustomDirectives{});
    // This is callled for the side effect of associating the new scope with
    // staticFieldInitFunc.  We don't need the value now, but we will later.
    (void)resolver_.semCtx_.newScope(staticFieldInitFunc, resolver_.curScope_);
    classDecoration->staticElementsInitFunctionInfo = staticFieldInitFunc;
  }
  return classDecoration->staticElementsInitFunctionInfo;
}

ClassContext::~ClassContext() {
  resolver_.curClassContext_ = prevContext_;
}

//===----------------------------------------------------------------------===//
// Unresolver

/* static */ void
Unresolver::run(SemContext &semCtx, uint32_t depth, ESTree::Node *root) {
  Unresolver unresolver{semCtx, depth};
  visitESTreeNodeNoReplace(unresolver, root);
}

void Unresolver::visit(ESTree::IdentifierNode *node) {
  if (node->isUnresolvable()) {
    return;
  }

  if (Decl *decl = semCtx_.getExpressionDecl(node)) {
    LexicalScope *scope = decl->scope;

    // The depth of this identifier's declaration is less than the `eval`/`with`
    // declaration that could shadow it, so we must declare this identifier as
    // unresolvable.
    if (scope->depth < depth_) {
      semCtx_.setExpressionDecl(node, nullptr);
      node->setUnresolvable();
    }
  }

  visitESTreeChildren(*this, node);
}

} // namespace sema
} // namespace hermes<|MERGE_RESOLUTION|>--- conflicted
+++ resolved
@@ -2146,16 +2146,6 @@
     }
   }
 
-<<<<<<< HEAD
-  // if the identifier is promoted and we already have a (global) declaration
-  // for it, then we need to create and assign a scoped declaration
-  if (semCtx_.getDeclarationDecl(ident) &&
-      functionContext()->promotedFuncDecls.count(ident->_name)) {
-    decl = semCtx_.newDeclInScope(ident->_name, kind, curScope_);
-    bindingTable_.put(ident->_name, Binding{decl, ident});
-    semCtx_.setPromotedDecl(ident, decl);
-    return;
-=======
   // Special case: this is a lexically-scoped declaration in global scope
   // which is a restricted global.
   // ES14.0 16.1.7 GlobalDeclarationInstantiation
@@ -2175,7 +2165,14 @@
         llvh::Twine(
             "Can't create duplicate variable that shadows a global property: '") +
             ident->_name->str() + "'");
->>>>>>> c2c12b9c
+  }
+    
+  if (semCtx_.getDeclarationDecl(ident) &&
+      functionContext()->promotedFuncDecls.count(ident->_name)) {
+    decl = semCtx_.newDeclInScope(ident->_name, kind, curScope_);
+    bindingTable_.put(ident->_name, Binding{decl, ident});
+    semCtx_.setPromotedDecl(ident, decl);
+    return;
   }
 
   // Create new decl.
