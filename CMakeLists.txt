# Copyright (c) Facebook, Inc. and its affiliates.
#
# This source code is licensed under the MIT license found in the
# LICENSE file in the root directory of this source tree.

if(NOT HERMES_IS_ANDROID)
  # We need FindICU from 3.7
  cmake_minimum_required(VERSION 3.7.0)
else()
  # We'll be using ICU through Java, so we don't need FindICU.
  # 3.6.0 is the minimum version shipped with the Android SDK.
  cmake_minimum_required(VERSION 3.6.0)
endif()

# Set the VERSION variables based on the project command
if (POLICY CMP0048)
  cmake_policy(SET CMP0048 NEW)
endif()

# find_package uses <PackageName>_ROOT variables.
if (POLICY CMP0074)
  cmake_policy(SET CMP0074 NEW)
endif()
# Include file check macros honor CMAKE_REQUIRED_LIBRARIES.
if (POLICY CMP0075)
  cmake_policy(SET CMP0075 NEW)
endif()

# Only interpret if() arguments as variables or keywords when unquoted.
# CMake emits a warning if this is not set.
if (POLICY CMP0054)
  cmake_policy(SET CMP0054 NEW)
endif()

# Pick up a workaround for a CMake problem from LLVM r282552.
if(POLICY CMP0057)
  cmake_policy(SET CMP0057 NEW)
endif()

# Enable transitive library dependencies
if(POLICY CMP0022)
  cmake_policy(SET CMP0022 NEW)
endif()

# Don't complain about mixing plain and keyword target_link_libraries commands.
# Keyword style is when you specify whether library symbols are re-exported,
# e.g. target_link_libraries(target PRIVATE lib).
# LLVM currently uses plain-style target_link_libraries calls so we must
# allow mixing.
if (POLICY CMP0023)
  cmake_policy(SET CMP0023 OLD)
endif()

# Allow reading the LOCATION property of a target to determine the eventual
# location of build targets. This is needed when building the debugging symbols
# bundles for Apple platforms.
if (POLICY CMP0026)
  cmake_policy(SET CMP0026 OLD)
endif()

# Has to be set before `project` as per documentation
# https://cmake.org/cmake/help/latest/variable/CMAKE_OSX_SYSROOT.html
set(CMAKE_OSX_SYSROOT ${HERMES_APPLE_TARGET_PLATFORM})

# This must be consistent with the release_version in:
# - android/build.gradle
# - npm/package.json
# - hermes.podspec
project(Hermes
        VERSION 0.7.0
        LANGUAGES C CXX)
# Optional suffix like "-rc3"
set(VERSION_SUFFIX "")

list(APPEND CMAKE_MODULE_PATH "${CMAKE_CURRENT_SOURCE_DIR}/cmake/modules/")

set(LLVH_SOURCE_DIR ${CMAKE_CURRENT_SOURCE_DIR}/external/llvh)

include(Hermes)
include(Lit)

set(HERMES_RELEASE_VERSION ${PROJECT_VERSION}${VERSION_SUFFIX})

# Project options.

set(HERMES_IS_ANDROID OFF CACHE BOOL
  "Building for Android")

set(HERMES_IS_MOBILE_BUILD ${HERMES_IS_ANDROID} CACHE BOOL
  "Building for a mobile device")

set(HERMESVM_GCKIND NONCONTIG_GENERATIONAL
  CACHE STRING
  "HermesVM GC type: either NONCONTIG_GENERATIONAL, MALLOC, or HADES")
set(HERMESVM_GC_GENERATIONAL_MARKSWEEPCOMPACT OFF
  CACHE BOOL
  "HermesVM GC: only allocate into the old generation, mimicking a Mark-Sweep-Compact collector")

# Hermes VM opcode stats profiling
set(HERMESVM_PROFILER_OPCODE OFF CACHE BOOL
  "Enable opcode stats profiling in hermes VM")

# Hermes VM basic block profiling
set(HERMESVM_PROFILER_BB OFF CACHE BOOL
  "Enable basic block profiling in hermes VM")

# Hermes VM JS Function profiling
set(HERMESVM_PROFILER_JSFUNCTION OFF CACHE BOOL
  "Enable JS Function profiling in hermes VM")

# Hermes VM native call profiling
set(HERMESVM_PROFILER_NATIVECALL OFF CACHE BOOL
  "Enable native call profiling in hermes VM")

set(HERMESVM_SERIALIZE OFF CACHE BOOL
  "Enable heap serialization and deserialization")

set(HERMESVM_INDIRECT_THREADING ${DEFAULT_INTERPRETER_THREADING} CACHE BOOL
  "Enable the indirect threaded interpreter")

set(HERMESVM_ALLOW_COMPRESSED_POINTERS ON CACHE BOOL
  "Enable compressed pointers. If this is on and the target is a 64-bit build, compressed pointers will be used.")

set(HERMESVM_API_TRACE OFF CACHE BOOL
  "Enable tracing interactions via the API")

set(HERMESVM_API_TRACE_ANDROID_REPLAY OFF CACHE BOOL
  "Simulate Android config on Linux in API tracing.")

# Hermes VM Handle sanitization (moving the heap after every alloc)
set(HERMESVM_SANITIZE_HANDLES OFF CACHE BOOL
  "Enable Handle sanitization")

# Enable Address Sanitizer
set(HERMES_ENABLE_ADDRESS_SANITIZER OFF CACHE BOOL
  "Enable -fsanitize=address")

# Enable Undefined Behavior Sanitizer
set(HERMES_ENABLE_UNDEFINED_BEHAVIOR_SANITIZER OFF CACHE BOOL
  "Enable -fsanitize=undefined")

# Enable Thread Sanitizer
set(HERMES_ENABLE_THREAD_SANITIZER OFF CACHE BOOL
  "Enable -fsanitize=thread")

set(HERMES_ENABLE_FUZZING OFF CACHE BOOL
  "Enable fuzzing")

<<<<<<< HEAD
set(HERMES_ENABLE_TOOLS ON CACHE BOOL
  "Enable CLI tools")
=======
# Enable bitcode
set(HERMES_ENABLE_BITCODE OFF CACHE BOOL
  "Include bitcode with the framework")
>>>>>>> de507481

# Set linker flag for building the fuzzer
set(HERMES_FUZZING_FLAG "-fsanitize=fuzzer" CACHE STRING
  "Linker argument to link fuzz targets against a given fuzzer.")

# Build with -DHERMES_SLOW_DEBUG for debug builds
# This does not affect release builds
set(HERMES_SLOW_DEBUG ON CACHE BOOL
  "Enable slow checks in Debug builds")

# On CentOS:
#   sudo yum install zlib-static glibc-static ncurses-static readline-static
set(HERMES_STATIC_LINK OFF CACHE BOOL
  "Link Hermes statically. May only work on GNU/Linux.")

set(HERMES_USE_STATIC_ICU OFF CACHE BOOL
  "Force static linking of ICU. May only work on GNU/Linux.")

set(HERMES_ENABLE_DEBUGGER_DEFAULT OFF)
if (NOT HERMES_IS_MOBILE_BUILD)
    set(HERMES_ENABLE_DEBUGGER_DEFAULT ON)
endif()
set(HERMES_ENABLE_DEBUGGER ${HERMES_ENABLE_DEBUGGER_DEFAULT} CACHE BOOL
  "Build with debugger support")

set(HERMES_ENABLE_IR_INSTRUMENTATION OFF CACHE BOOL
    "Build IR instrumentation support")

set(HERMES_FACEBOOK_BUILD OFF CACHE BOOL
    "Build Facebook (rather than open-source) version of Hermes")

set(HERMESVM_EXCEPTION_ON_OOM OFF CACHE BOOL
    "GC Out-of-memory raises an exception, rather than causing a crash")

set(HERMESVM_PLATFORM_LOGGING OFF CACHE BOOL
    "hermesLog(...) is enabled, using the platform's logging mechanism")

set(HERMESVM_JIT OFF CACHE BOOL
  "Enable the JIT")

set(HERMESVM_JIT_DISASSEMBLER OFF CACHE BOOL
  "Enable the JIT disassembler")

set(HERMES_USE_FLOWPARSER OFF CACHE BOOL
  "Use libflowparser for parsing es6")

set(HERMES_ENABLE_WERROR OFF CACHE BOOL
  "Whether the build should have -Werror enabled")

set(HERMES_ENABLE_WIN10_ICU_FALLBACK ON CACHE BOOL
  "Whether to allow falling back on Win10 ICU")

set(HERMES_GITHUB_RESOURCE_DIR "" CACHE STRING
  "A directory with additional files to bundle in the GitHub release")

set(ANDROID_LINUX_PERF_PATH ""
  CACHE STRING
  "If buildling for Android, full path to <linux/perf_events.h>")

set(HERMES_MSVC_MP ON CACHE STRING
  "Enable /MP in MSVC for parallel builds")

set(EMSCRIPTEN_FASTCOMP ON CACHE BOOL
  "Emscripten is using the fastcomp backend instead of the LLVM one")

set(HERMES_ENABLE_INTL OFF CACHE BOOL
  "Enable JS Intl support (WIP)")

set(HERMES_ENABLE_TEST_SUITE ON CACHE BOOL
  "Enable the test suite")

set(HERMES_BUILD_APPLE_FRAMEWORK ON CACHE BOOL
  "Whether to build the libhermes target as a framework bundle or dylib on Apple platforms")

set(HERMES_BUILD_APPLE_DSYM OFF CACHE BOOL
  "Whether to build a DWARF debugging symbols bundle")

if (HERMES_IS_ANDROID)
  set(HERMES_IS_MOBILE_BUILD TRUE)

  add_definitions(-DHERMES_PLATFORM_UNICODE=HERMES_PLATFORM_UNICODE_JAVA)

  # The toolchain passes -Wa,--noexecstack which is valid for compiling
  # but not for linking. Just ignore it.
  set(CMAKE_C_FLAGS "${CMAKE_C_FLAGS} -Wno-unused-command-line-argument")
  set(CMAKE_CXX_FLAGS "${CMAKE_CXX_FLAGS} -Wno-unused-command-line-argument")

  # JS developers aren't VM developers. Give them a faster build.
  set(CMAKE_CXX_FLAGS_DEBUG "-O3 -g -DNDEBUG")

  # The release build can focus on size.
  set(CMAKE_CXX_FLAGS_RELEASE "-Os -DNDEBUG")

  if (ANDROID_ABI STREQUAL "arm64-v8a")
    # Using -flto on arm64 fails due to it using a different linker by default
    # https://github.com/android-ndk/ndk/issues/242
    set(CMAKE_CXX_FLAGS_RELEASE "${CMAKE_CXX_FLAGS_RELEASE} -fuse-ld=gold")
  endif()
endif()

if(HERMES_BUILD_APPLE_DSYM)
  set(CMAKE_CXX_FLAGS "${CMAKE_CXX_FLAGS} -gdwarf")
endif()

if (HERMES_IS_MOBILE_BUILD)
  add_definitions(-DHERMES_IS_MOBILE_BUILD)
endif()

# Enable debug mode by default
if ((NOT GENERATOR_IS_MULTI_CONFIG) AND CMAKE_BUILD_TYPE STREQUAL "")
    set(CMAKE_BUILD_TYPE Debug)
endif()

if (HERMES_STATIC_LINK)
  set(CMAKE_EXE_LINKER_FLAGS "-static")
  set(HERMES_USE_STATIC_ICU ON)
  set(CMAKE_FIND_LIBRARY_SUFFIXES "${CMAKE_STATIC_LIBRARY_SUFFIX}")
endif()

CHECK_CXX_SOURCE_COMPILES(
  "int main() { void *p = &&label; goto *p; label: return 0; }"
  HAVE_COMPUTED_GOTO)

if(HAVE_COMPUTED_GOTO)
  set(DEFAULT_INTERPRETER_THREADING ON)
else()
  set(DEFAULT_INTERPRETER_THREADING OFF)
endif()

# Check if the linker supports --gc-sections
# We can't simply CHECK_CXX_COMPILER_FLAG("-Wl,--gc-sections" ..) because CMake
# will compile and link separately and only passes the flag during compilation.
set(OLD_CMAKE_EXE_LINKER_FLAGS "${CMAKE_EXE_LINKER_FLAGS}")
set(CMAKE_EXE_LINKER_FLAGS "--gc-sections")
CHECK_CXX_COMPILER_FLAG("" HAVE_GC_SECTIONS)
set(CMAKE_EXE_LINKER_FLAGS "${OLD_CMAKE_EXE_LINKER_FLAGS}")

if(HAVE_GC_SECTIONS)
  set(OPTIONAL_GC_SECTIONS "-Wl,--gc-sections")
else()
  set(OPTIONAL_GC_SECTIONS "")
endif()

# Make the HERMES_RELEASE_VERSION accessible for version printing in C++.
add_definitions(-DHERMES_RELEASE_VERSION="${HERMES_RELEASE_VERSION}")

if(HERMES_ENABLE_IR_INSTRUMENTATION)
    add_definitions(-DHERMES_ENABLE_IR_INSTRUMENTATION)
endif()

add_definitions(-DHERMESVM_GC_${HERMESVM_GCKIND})
if(HERMESVM_GC_GENERATIONAL_MARKSWEEPCOMPACT)
    add_definitions(-DHERMESVM_GC_GENERATIONAL_MARKSWEEPCOMPACT)
endif()

set(HERMES_PROFILER_MODE_IN_LIT_TEST "NONE")
if(HERMESVM_PROFILER_OPCODE)
    add_definitions(-DHERMESVM_PROFILER_OPCODE)
    set(HERMES_PROFILER_MODE_IN_LIT_TEST "OPCODE")
endif()
if(HERMESVM_PROFILER_BB)
    add_definitions(-DHERMESVM_PROFILER_BB)
    set(HERMES_PROFILER_MODE_IN_LIT_TEST "BB")
endif()
if(HERMESVM_PROFILER_JSFUNCTION)
    add_definitions(-DHERMESVM_PROFILER_JSFUNCTION)
    set(HERMES_PROFILER_MODE_IN_LIT_TEST "SAMPLING")
endif()
if(HERMESVM_PROFILER_NATIVECALL)
    add_definitions(-DHERMESVM_PROFILER_NATIVECALL)
    set(HERMES_PROFILER_MODE_IN_LIT_TEST "EXTERN")
endif()
if(HERMESVM_SERIALIZE)
  add_definitions(-DHERMESVM_SERIALIZE)
endif()
if(HERMESVM_INDIRECT_THREADING)
    add_definitions(-DHERMESVM_INDIRECT_THREADING)
endif()
if(HERMESVM_ALLOW_COMPRESSED_POINTERS)
    add_definitions(-DHERMESVM_ALLOW_COMPRESSED_POINTERS)
endif()
if(HERMESVM_API_TRACE)
    add_definitions(-DHERMESVM_API_TRACE)
endif()
if(HERMESVM_API_TRACE_ANDROID_REPLAY)
    add_definitions(-DHERMESVM_API_TRACE_ANDROID_REPLAY)
endif()
if(HERMESVM_SANITIZE_HANDLES)
    add_definitions(-DHERMESVM_SANITIZE_HANDLES)
endif()
if (HERMES_ENABLE_ADDRESS_SANITIZER)
    append("-fsanitize=address" CMAKE_CXX_FLAGS CMAKE_C_FLAGS CMAKE_EXE_LINKER_FLAGS)
    # GCC does not automatically link libpthread when using ASAN
    append("-lpthread" CMAKE_EXE_LINKER_FLAGS)
endif()
if (HERMES_ENABLE_UNDEFINED_BEHAVIOR_SANITIZER)
    add_definitions(-DHERMES_UBSAN)
    # Do not enable the vptr sanitizer, as it requires RTTI.
    append("-fsanitize=undefined -fno-sanitize=vptr -fno-sanitize-recover=undefined" CMAKE_CXX_FLAGS CMAKE_C_FLAGS CMAKE_EXE_LINKER_FLAGS)
endif()
if (HERMES_ENABLE_THREAD_SANITIZER)
    append("-fsanitize=thread" CMAKE_CXX_FLAGS CMAKE_C_FLAGS CMAKE_EXE_LINKER_FLAGS)
endif()
if(HERMES_FACEBOOK_BUILD)
    add_definitions(-DHERMES_FACEBOOK_BUILD)
endif()
if(HERMESVM_EXCEPTION_ON_OOM)
    add_definitions(-DHERMESVM_EXCEPTION_ON_OOM)
endif()
if(HERMESVM_PLATFORM_LOGGING)
    add_definitions(-DHERMESVM_PLATFORM_LOGGING)
endif()
if(HERMESVM_JIT)
  add_definitions(-DHERMESVM_JIT)
endif()
if(HERMESVM_JIT_DISASSEMBLER)
  add_definitions(-DHERMESVM_JIT_DISASSEMBLER)
endif()
if (NOT (ANDROID_LINUX_PERF_PATH STREQUAL ""))
  add_definitions(-DANDROID_LINUX_PERF_PATH="${ANDROID_LINUX_PERF_PATH}")
endif()

if (HERMES_ENABLE_INTL)
  if (HERMES_IS_ANDROID)
    add_definitions(-DHERMES_PLATFORM_INTL=HERMES_PLATFORM_INTL_ANDROID)
  else()
    add_definitions(-DHERMES_PLATFORM_INTL=HERMES_PLATFORM_INTL_DUMMY)
  endif()
endif()

if (HERMES_ENABLE_WERROR)
  # Turn all warnings into errors on GCC-compatible compilers.
  if (GCC_COMPATIBLE)
    append("-Werror" CMAKE_CXX_FLAGS CMAKE_C_FLAGS)
  endif()
endif()

# Collect all header files and add them to the IDE.
file(GLOB_RECURSE ALL_HEADER_FILES "*.h")

if(HERMES_SLOW_DEBUG)
  # Enable HERMES_SLOW_DEBUG in Debug mode
  set_property(DIRECTORY APPEND PROPERTY
      COMPILE_DEFINITIONS $<$<CONFIG:Debug>:HERMES_SLOW_DEBUG>)
endif()

if ((NOT GENERATOR_IS_MULTI_CONFIG) AND (CMAKE_BUILD_TYPE STREQUAL Debug))
    set(HERMES_ASSUMED_BUILD_MODE_IN_LIT_TEST "dbg")
else()
    set(HERMES_ASSUMED_BUILD_MODE_IN_LIT_TEST "opt")
endif()

if (NOT (GENERATOR_IS_MULTI_CONFIG OR CMAKE_BUILD_TYPE STREQUAL Debug OR CMAKE_COMPILER_IS_GNUCXX))
    # Enable LTO if we are not multi config generator and not a DEBUG build
    # and not GCC
    # GCC currently fails to link Hermes with LTO (see t16557748)
    option(HERMES_ENABLE_LTO "Build Hermes with LTO" ON)
endif()

if (GCC_COMPATIBLE)
  # Suppress uninteresting warnings about initializing ArrayRef from initializer lists.
  check_cxx_compiler_flag("-Winit-list-lifetime" INIT_LIST_LIFETIME_FLAG)
  append_if(INIT_LIST_LIFETIME_FLAG "-Wno-init-list-lifetime" CMAKE_CXX_FLAGS)
  # Don't export symbols unless we explicitly say so
  set(CMAKE_CXX_FLAGS "${CMAKE_CXX_FLAGS} -fvisibility=hidden")
elseif ("${CMAKE_CXX_COMPILER_ID}" MATCHES "MSVC")
  # C4068 unknown pragma
  set(CMAKE_CXX_FLAGS "${CMAKE_CXX_FLAGS} -wd4068")
  # C4200 nonstandard extension used: zero-sized array in struct/union
  set(CMAKE_CXX_FLAGS "${CMAKE_CXX_FLAGS} -wd4200")
  # C4201 nonstandard extension used: nameless struct/union
  set(CMAKE_CXX_FLAGS "${CMAKE_CXX_FLAGS} -wd4201")
  # C4530 C++ exception handler used, but unwind semantics are not enabled
  set(CMAKE_CXX_FLAGS "${CMAKE_CXX_FLAGS} -wd4530")
  # Parallelize build
  if (HERMES_MSVC_MP)
    add_definitions( /MP )
  endif()
endif()

# Export a JSON file with the compilation commands that external tools can use
# to analyze the source code of the project.
set(CMAKE_EXPORT_COMPILE_COMMANDS ON)

# Attempt to use system ICU first, if none specified.
# Don't need ICU on Apple systems.
if (APPLE)
  set(ICU_FOUND 1)
  set(ICU_INCLUDE_DIRS ${CMAKE_CURRENT_SOURCE_DIR}/external/icu_decls)
  set(ICU_LIBRARIES
    icucore
  )
  include_directories(${ICU_INCLUDE_DIRS})
elseif(EMSCRIPTEN)
  # Just ignore ICU on Emiscripten. For now.
  set(ICU_FOUND 1)
endif()

if (NOT ICU_FOUND)
  # Workaround: FindICU does not correctly recognize ICU include dir until
  # CMake 3.8.0.  https://github.com/Kitware/CMake/commit/cdf7e5d8
  list(APPEND icu_include_suffixes "include")

  set(CMAKE_FIND_LIBRARY_SUFFIXES_OLD "${CMAKE_FIND_LIBRARY_SUFFIXES}")
  if (HERMES_USE_STATIC_ICU)
    add_definitions(-DU_STATIC_IMPLEMENTATION)
    set(CMAKE_FIND_LIBRARY_SUFFIXES "${CMAKE_STATIC_LIBRARY_SUFFIX}")
  endif()

  # FindICU uses ICU_ROOT variable as a hint
  # Include 'uc' twice for static libraries that depend on each other.
  find_global_package(ICU 52 COMPONENTS uc i18n data uc)

  set(CMAKE_FIND_LIBRARY_SUFFIXES "${CMAKE_FIND_LIBRARY_SUFFIXES_OLD}")

  if (ICU_FOUND)
    foreach(LIB_FILE ${ICU_LIBRARIES})
      get_filename_component(LIB_DIR ${LIB_FILE} DIRECTORY)
      list(APPEND ICU_RPATH ${LIB_DIR})
    endforeach(LIB_FILE)
    list(REMOVE_DUPLICATES ICU_RPATH)
    message("icu dir: ${ICU_RPATH}")
    include_directories(${ICU_INCLUDE_DIRS})
  endif()
endif()

# ICU is available on Windows, but only since Windows 10 v1703.
# Therefore, use it only as fallback.
if (NOT ICU_FOUND AND HERMES_ENABLE_WIN10_ICU_FALLBACK AND
    WIN32 AND # Windows 32 or 64 bit
    # At least Windows 10 version 1703 (aka Creators Update)
    NOT ${CMAKE_SYSTEM_VERSION} VERSION_LESS "10.0.15063")
  add_definitions(-DUSE_WIN10_ICU)
  set(ICU_FOUND 1)
  set(ICU_INCLUDE_DIRS ${CMAKE_CURRENT_SOURCE_DIR}/external/icu_decls)
  set(ICU_LIBRARIES
    icuuc icuin
  )
  include_directories(${ICU_INCLUDE_DIRS})
  message("Using Windows 10 built-in ICU")
endif()

# If we have no ICU, then error out.
if (NOT HERMES_IS_ANDROID AND NOT ICU_FOUND)
  message(FATAL_ERROR "Unable to find ICU.")
endif()

# Declare a function that links ICU for the given target.
# This adds the correct -rpath link flag as necessary.
function(hermes_link_icu target_name)
  get_target_property(target_type ${target_name} TYPE)
  target_link_libraries(${target_name} PRIVATE ${ICU_LIBRARIES})

  if (HERMES_USE_STATIC_ICU)
    if ((NOT EMSCRIPTEN) AND target_type MATCHES "EXECUTABLE|STATIC_LIBRARY")
      target_link_libraries(${target_name} PRIVATE dl pthread)
    elseif(target_type MATCHES "MODULE_LIBRARY|SHARED_LIBRARY")
      message(WARNING "ICU cannot be statically linked against shared library target ${target_name}")
    endif()
  endif()

  if (ICU_RPATH)
    set_property(TARGET ${target_name} APPEND PROPERTY
                  INSTALL_RPATH ${ICU_RPATH})
    set_property(TARGET ${target_name} PROPERTY
                  BUILD_WITH_INSTALL_RPATH TRUE)
  endif()
endfunction()

if (APPLE)
  find_library(CORE_FOUNDATION CoreFoundation)
else()
  set(CORE_FOUNDATION "")
endif()

if (HERMES_USE_FLOWPARSER)
  if (CMAKE_SYSTEM_NAME STREQUAL Darwin AND NOT HERMES_BUILD_32_BITS)
    set(LIBFLOWPARSER ${CMAKE_CURRENT_SOURCE_DIR}/external/flowparser/libflowparser-mac.a)
  elseif (CMAKE_SYSTEM_NAME STREQUAL Linux AND NOT HERMES_BUILD_32_BITS)
    set(LIBFLOWPARSER ${CMAKE_CURRENT_SOURCE_DIR}/external/flowparser/libflowparser-linux.a)
  else()
    set(LIBFLOWPARSER "")
    set(HERMES_USE_FLOWPARSER OFF)
  endif()
endif()

if (HERMES_USE_FLOWPARSER)
  add_definitions(-DHERMES_USE_FLOWPARSER)
endif()

if (HERMES_ENABLE_DEBUGGER)
  add_definitions(-DHERMES_ENABLE_DEBUGGER)
endif()

set(CMAKE_XCODE_ATTRIBUTE_CLANG_CXX_LANGUAGE_STANDARD "c++11")

set(HERMES_SOURCE_DIR ${CMAKE_CURRENT_SOURCE_DIR})
set(HERMES_BINARY_DIR ${CMAKE_CURRENT_BINARY_DIR})

if(EXISTS ${HERMES_SOURCE_DIR}/API/jsi)
  set(HERMES_JSI_DIR ${HERMES_SOURCE_DIR}/API/jsi)
elseif(EXISTS ${FBSOURCE_DIR}/xplat/jsi)
  set(HERMES_JSI_DIR ${FBSOURCE_DIR}/xplat/jsi)
elseif(EXISTS ${HERMES_SOURCE_DIR}/../jsi)
  set(HERMES_JSI_DIR ${HERMES_SOURCE_DIR}/../jsi)
else()
  message(FATAL_ERROR "Unable to find jsi.")
endif()

include_directories(
  external/llvh/include
  external/llvh/gen/include
  ${CMAKE_CURRENT_BINARY_DIR}/external/llvh/include
)

include_directories(BEFORE
  ${CMAKE_CURRENT_BINARY_DIR}/include
  ${CMAKE_CURRENT_SOURCE_DIR}/include
  ${CMAKE_CURRENT_SOURCE_DIR}/public
  ${CMAKE_CURRENT_SOURCE_DIR}/external/flowparser/include
  ${CMAKE_CURRENT_SOURCE_DIR}/external
  )

if(HERMES_IS_ANDROID)
  if(EXISTS ${HERMES_SOURCE_DIR}/first-party/fbjni/cxx)
    set(FBJNI_PATH ${HERMES_SOURCE_DIR}/first-party/fbjni)
  elseif(EXISTS ${FBSOURCE_DIR}/fbandroid/libraries/fbjni/cxx)
    set(FBJNI_PATH ${FBSOURCE_DIR}/fbandroid/libraries/fbjni)
  elseif(EXISTS ${HERMES_SOURCE_DIR}/../../fbandroid/libraries/fbjni/cxx)
    set(FBJNI_PATH ${HERMES_SOURCE_DIR}/../../fbandroid/libraries/fbjni)
  else()
    message(FATAL_ERROR "Unable to find fbjni.")
  endif()
  include_directories("${FBJNI_PATH}/cxx/")
  add_subdirectory(first-party/fbjni)

  # JNI requires that JNI_OnLoad is (re-)exported for initialization.
  set(OPTIONAL_JNI_ONLOAD "-Wl,--undefined=JNI_OnLoad")
endif()

set(CMAKE_CXX_STANDARD 11)
set(CMAKE_CXX_STANDARD_REQUIRED ON)
set(CMAKE_CXX_EXTENSIONS OFF)

add_subdirectory(external/llvh)
add_subdirectory(utils/hermes-lit)
add_subdirectory(include)
add_subdirectory(lib)
add_subdirectory(public)
add_subdirectory(external)
add_subdirectory(API)
add_subdirectory(android/intltest/java/com/facebook/hermes/test)

if(HERMES_ENABLE_TOOLS)
  add_subdirectory(tools)
endif()

# Make sure JSI is compiled with PIC
set(save_CMAKE_POSITION_INDEPENDENT_CODE ${CMAKE_POSITION_INDEPENDENT_CODE})
set(CMAKE_POSITION_INDEPENDENT_CODE ON)
add_subdirectory(${HERMES_JSI_DIR}/jsi ${CMAKE_CURRENT_BINARY_DIR}/jsi)
set(CMAKE_POSITION_INDEPENDENT_CODE ${save_CMAKE_POSITION_INDEPENDENT_CODE})

if (EXISTS ${CMAKE_CURRENT_SOURCE_DIR}/facebook)
    add_subdirectory(facebook)
endif()

# Configure the test suites
#
if(HERMES_ENABLE_TEST_SUITE)
  if(NOT HERMES_ENABLE_TOOLS)
    message(FATAL_ERROR, "Running the test-suite requires the CLI tools to be built.")
  endif()

  add_subdirectory(unittests)

  list(APPEND HERMES_TEST_DEPS
    HermesUnitTests
    hermes
    hermesc
    hvm
    interp-dispatch-bench
    hdb
    hbcdump
    hbc-attribute
    hbc-deltaprep
    hbc-diff
    dependency-extractor
    )

  set(HERMES_LIT_TEST_PARAMS
    test_exec_root=${HERMES_BINARY_DIR}/test
    unittests_dir=${HERMES_BINARY_DIR}/unittests
    debugger_enabled=${HERMES_ENABLE_DEBUGGER}
    use_flowparser=${HERMES_USE_FLOWPARSER}
    jit_enabled=${HERMESVM_JIT}
    jit_disassembler_enabled=${HERMESVM_JIT_DISASSEMBLER}
    hbc_deltaprep=${HERMES_TOOLS_OUTPUT_DIR}/hbc-deltaprep
    dependency_extractor=${HERMES_TOOLS_OUTPUT_DIR}/dependency-extractor
    FileCheck=${HERMES_TOOLS_OUTPUT_DIR}//FileCheck
    hermes=${HERMES_TOOLS_OUTPUT_DIR}/hermes
    hermesc=${HERMES_TOOLS_OUTPUT_DIR}/hermesc
    hdb=${HERMES_TOOLS_OUTPUT_DIR}/hdb
    hbcdump=${HERMES_TOOLS_OUTPUT_DIR}/hbcdump
    hbc-deltaprep=${HERMES_TOOLS_OUTPUT_DIR}/hbc-deltaprep
    hbc_diff=${HERMES_TOOLS_OUTPUT_DIR}/hbc-diff
    build_mode=${HERMES_ASSUMED_BUILD_MODE_IN_LIT_TEST}
    exception_on_oom_enabled=${HERMESVM_EXCEPTION_ON_OOM}
    serialize_enabled=${HERMESVM_SERIALIZE}
    profiler=${HERMES_PROFILER_MODE_IN_LIT_TEST}
    gc=${HERMESVM_GCKIND}
    ubsan=${HERMES_ENABLE_UNDEFINED_BEHAVIOR_SANITIZER}
    )

  set(LLVH_LIT_ARGS "-sv")

  add_lit_testsuite(check-hermes "Running the Hermes regression tests"
    ${HERMES_SOURCE_DIR}/test
    ${HERMES_SOURCE_DIR}/unittests
    PARAMS ${HERMES_LIT_TEST_PARAMS}
    DEPENDS ${HERMES_TEST_DEPS}
    ARGS ${HERMES_TEST_EXTRA_ARGS}
    )
  set_target_properties(check-hermes PROPERTIES FOLDER "Hermes regression tests")
endif()

# This is how github release files are built.

set(HERMES_GITHUB_DIR ${HERMES_BINARY_DIR}/github)
string(TOLOWER ${CMAKE_SYSTEM_NAME} HERMES_GITHUB_SYSTEM_NAME)

if(HERMES_ENABLE_TOOLS)
  set(HERMES_CLI_GITHUB_FILE hermes-cli-${HERMES_GITHUB_SYSTEM_NAME}-v${HERMES_RELEASE_VERSION}.tar.gz)
  set(HERMES_GITHUB_BUNDLE_DIR ${HERMES_BINARY_DIR}/bundle)

  # If the github release should include extra files (like dlls)
  if (HERMES_GITHUB_RESOURCE_DIR STREQUAL "")
    set(HERMES_GITHUB_EXTRAS "")
  else()
    if (IS_DIRECTORY ${HERMES_GITHUB_RESOURCE_DIR})
      file(GLOB HERMES_GITHUB_EXTRAS "${HERMES_GITHUB_RESOURCE_DIR}/*")
    else()
      message(FATAL_ERROR "Extra resource dir not found: ${HERMES_GITHUB_RESOURCE_DIR}")
    endif()
  endif()

  # We need this as a separate target because Ninja doesn't run PRE_BUILD/PRE_LINKs in time
  add_custom_command(
    OUTPUT ${HERMES_GITHUB_BUNDLE_DIR}
    COMMAND ${CMAKE_COMMAND} -E make_directory ${HERMES_GITHUB_BUNDLE_DIR})
  add_custom_target(make_bundle_dir DEPENDS ${HERMES_GITHUB_BUNDLE_DIR})

  add_custom_command(
    OUTPUT ${HERMES_GITHUB_DIR}/${HERMES_CLI_GITHUB_FILE}
    WORKING_DIRECTORY ${HERMES_GITHUB_BUNDLE_DIR}
    DEPENDS hermes hermesc hdb hbcdump make_bundle_dir
    VERBATIM
    COMMAND
      # We need bin/hermes or Release/bin/hermes.exe in a predictable location
      ${CMAKE_COMMAND} -E copy $<TARGET_FILE:hermes> $<TARGET_FILE:hermesc> $<TARGET_FILE:hdb> $<TARGET_FILE:hbcdump> ${HERMES_GITHUB_EXTRAS} .
    COMMAND
      ${CMAKE_COMMAND} -E tar zcf ${HERMES_GITHUB_DIR}/${HERMES_CLI_GITHUB_FILE} .
  )

  add_custom_target(
    github-cli-release
    DEPENDS ${HERMES_GITHUB_DIR}/${HERMES_CLI_GITHUB_FILE})
endif()

set(HERMES_PKG_ROOT ${HERMES_GITHUB_DIR}/package-root)
set(HERMES_PKG_FRAMEWORK ${HERMES_PKG_ROOT}/destroot/Library/Frameworks/hermes.framework)

add_custom_target(
  hermes-runtime-darwin-cocoapods-release
  COMMAND
    ${CMAKE_COMMAND} --build . --target install/strip
  COMMAND
    mkdir -p ${HERMES_PKG_ROOT}/destroot/bin
  COMMAND
    cp ${CMAKE_INSTALL_PREFIX}/bin/hermesc ${HERMES_PKG_ROOT}/destroot/bin/
  COMMAND
    cp -R ${CMAKE_INSTALL_PREFIX}/Library ${HERMES_PKG_ROOT}/destroot/
  COMMAND
    cp -R ${CMAKE_INSTALL_PREFIX}/include ${HERMES_PKG_ROOT}/destroot/
  COMMAND
    cp ${CMAKE_CURRENT_SOURCE_DIR}/hermes.podspec ${CMAKE_CURRENT_SOURCE_DIR}/LICENSE ${HERMES_PKG_ROOT}
  COMMAND
    tar -C ${HERMES_PKG_ROOT}/ -czvf ${HERMES_GITHUB_DIR}/hermes-runtime-${HERMES_GITHUB_SYSTEM_NAME}-v${HERMES_RELEASE_VERSION}.tar.gz .
)<|MERGE_RESOLUTION|>--- conflicted
+++ resolved
@@ -146,14 +146,12 @@
 set(HERMES_ENABLE_FUZZING OFF CACHE BOOL
   "Enable fuzzing")
 
-<<<<<<< HEAD
 set(HERMES_ENABLE_TOOLS ON CACHE BOOL
   "Enable CLI tools")
-=======
+
 # Enable bitcode
 set(HERMES_ENABLE_BITCODE OFF CACHE BOOL
   "Include bitcode with the framework")
->>>>>>> de507481
 
 # Set linker flag for building the fuzzer
 set(HERMES_FUZZING_FLAG "-fsanitize=fuzzer" CACHE STRING
