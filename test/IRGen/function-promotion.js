--- conflicted
+++ resolved
@@ -37,7 +37,7 @@
 // CHECK-NEXT:       ReturnInst %6: any
 // CHECK-NEXT:function_end
 
-// CHECK:scope %VS1 [x: any, y: any, z: any, x#1: any, y#1: any, z#1: any]
+// CHECK:scope %VS1 [x: any, y: any, z: any, x#1: any]
 
 // CHECK:function foo(): any
 // CHECK-NEXT:%BB0:
@@ -51,17 +51,6 @@
 // CHECK-NEXT:       StoreFrameInst %1: environment, %6: object, [%VS1.x#1]: any
 // CHECK-NEXT:  %8 = CreateFunctionInst (:object) %1: environment, %VS1: any, %y(): functionCode
 // CHECK-NEXT:       StoreFrameInst %1: environment, %8: object, [%VS1.y]: any
-<<<<<<< HEAD
-// CHECK-NEXT:        StoreFrameInst %1: environment, %8: object, [%VS1.y#1]: any
-// CHECK-NEXT:  %11 = CreateFunctionInst (:object) %1: environment, %z(): functionCode
-// CHECK-NEXT:        StoreFrameInst %1: environment, %11: object, [%VS1.z]: any
-// CHECK-NEXT:        StoreFrameInst %1: environment, %11: object, [%VS1.z#1]: any
-// CHECK-NEXT:  %14 = TryLoadGlobalPropertyInst (:any) globalObject: object, "print": string
-// CHECK-NEXT:  %15 = LoadFrameInst (:any) %1: environment, [%VS1.x]: any
-// CHECK-NEXT:  %16 = LoadFrameInst (:any) %1: environment, [%VS1.y]: any
-// CHECK-NEXT:  %17 = LoadFrameInst (:any) %1: environment, [%VS1.z]: any
-// CHECK-NEXT:  %18 = CallInst (:any) %14: any, empty: any, false: boolean, empty: any, undefined: undefined, undefined: undefined, %15: any, %16: any, %17: any
-=======
 // CHECK-NEXT:  %10 = CreateFunctionInst (:object) %1: environment, %VS1: any, %z(): functionCode
 // CHECK-NEXT:        StoreFrameInst %1: environment, %10: object, [%VS1.z]: any
 // CHECK-NEXT:  %12 = TryLoadGlobalPropertyInst (:any) globalObject: object, "print": string
@@ -69,7 +58,6 @@
 // CHECK-NEXT:  %14 = LoadFrameInst (:any) %1: environment, [%VS1.y]: any
 // CHECK-NEXT:  %15 = LoadFrameInst (:any) %1: environment, [%VS1.z]: any
 // CHECK-NEXT:  %16 = CallInst (:any) %12: any, empty: any, false: boolean, empty: any, undefined: undefined, undefined: undefined, %13: any, %14: any, %15: any
->>>>>>> 10f282c4
 // CHECK-NEXT:        ReturnInst undefined: undefined
 // CHECK-NEXT:function_end
 
