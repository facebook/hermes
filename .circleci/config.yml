--- conflicted
+++ resolved
@@ -598,19 +598,8 @@
             hermes/utils/build/configure.py --build-system="Unix Makefiles" --build-type=MinSizeRel ./build
             cmake --build ./build -j 4 --target hermesc
       - android/start-emulator-and-run-tests:
-<<<<<<< HEAD
-          post-emulator-launch-assemble-command: |
-            cd hermes/android
-            echo 'abis=x86' >> gradle.properties
-            ./gradlew :intltest:prepareTests
-          run-tests-working-directory: hermes/android
-          run-logcat: true
-          additional-emulator-args: -timezone Europe/Paris
-          test-command: ./gradlew :intltest:connectedAndroidTest
-=======
           post-emulator-launch-assemble-command: ''
           run-tests-working-directory: hermes/android
           run-logcat: true
           additional-emulator-args: -timezone Europe/Paris
-          test-command: ./gradlew :intltest:prepareTests && ./gradlew -Pabis=x86 :intltest:connectedAndroidTest
->>>>>>> 4c9bc157
+          test-command: ./gradlew :intltest:prepareTests && ./gradlew -Pabis=x86 :intltest:connectedAndroidTest